--- conflicted
+++ resolved
@@ -72,20 +72,12 @@
 G330DeviceInfo::~G330DeviceInfo() noexcept {}
 
 std::shared_ptr<IDevice> G330DeviceInfo::createDevice() const {
-<<<<<<< HEAD
     if(connectionType_ == "Ethernet") {
         return std::make_shared<G330NetDevice>(shared_from_this());
     }
     else {
         return std::make_shared<G330Device>(shared_from_this());
     }
-=======
-    if(std::find(DaBaiDevPids.begin(), DaBaiDevPids.end(), pid_) != DaBaiDevPids.end()) {
-        return std::make_shared<DabaiADevice>(shared_from_this());
-    }
-
-    return std::make_shared<G330Device>(shared_from_this());
->>>>>>> 8b662c1b
 }
 
 std::vector<std::shared_ptr<IDeviceEnumInfo>> G330DeviceInfo::pickDevices(const SourcePortInfoList infoList) {
