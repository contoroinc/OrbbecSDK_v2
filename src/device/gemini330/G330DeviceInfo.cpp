--- conflicted
+++ resolved
@@ -72,16 +72,14 @@
 G330DeviceInfo::~G330DeviceInfo() noexcept {}
 
 std::shared_ptr<IDevice> G330DeviceInfo::createDevice() const {
-<<<<<<< HEAD
     if(connectionType_ == "Ethernet") {
         return std::make_shared<G330NetDevice>(shared_from_this());
     }
     else {
+        if(std::find(DaBaiADevPids.begin(), DaBaiADevPids.end(), pid_) != DaBaiADevPids.end()) {
+            return std::make_shared<DabaiADevice>(shared_from_this());
+        }
         return std::make_shared<G330Device>(shared_from_this());
-=======
-    if(std::find(DaBaiADevPids.begin(), DaBaiADevPids.end(), pid_) != DaBaiADevPids.end()) {
-        return std::make_shared<DabaiADevice>(shared_from_this());
->>>>>>> 08f3fc3f
     }
 }
 
