--- conflicted
+++ resolved
@@ -64,11 +64,8 @@
         initSensorList();
     }
     initProperties();
-<<<<<<< HEAD
-    initFrameMetadataParserContainer();
-=======
-
->>>>>>> 74667b27
+
+
     fetchDeviceInfo();
     fetchExtensionInfo();
 
