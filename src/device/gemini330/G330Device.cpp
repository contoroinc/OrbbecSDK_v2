--- conflicted
+++ resolved
@@ -969,11 +969,7 @@
                 return accessor.get();
             });
 
-<<<<<<< HEAD
-            propertyServer->registerProperty(OB_PROP_DISP_SEARCH_OFFSET_INT, "rw", "rw", d2dPropertyAccessor); // using d2d property accessor
-=======
             propertyServer->registerProperty(OB_PROP_DISP_SEARCH_OFFSET_INT, "rw", "rw", d2dPropertyAccessor);  // using d2d property accessor
->>>>>>> 80768708
             propertyServer->registerProperty(OB_STRUCT_DISP_OFFSET_CONFIG, "rw", "rw", vendorPropertyAccessor);
 
             propertyServer->registerProperty(OB_PROP_DEPTH_AUTO_EXPOSURE_BOOL, "rw", "rw", vendorPropertyAccessor);
