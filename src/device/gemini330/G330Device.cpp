--- conflicted
+++ resolved
@@ -120,61 +120,6 @@
         // todo: lazy create source port
         if(sensor.first == OB_SENSOR_COLOR) {
             auto uvcPropertyPort = std::make_shared<UvcPropertyPort>(sourcePort);
-<<<<<<< HEAD
-            propertyAccessor_->registerProperty(OB_PROP_COLOR_AUTO_EXPOSURE_BOOL, "rw", "rw", uvcPropertyPort);
-            propertyAccessor_->registerProperty(OB_PROP_COLOR_EXPOSURE_INT, "rw", "rw", uvcPropertyPort);
-            propertyAccessor_->registerProperty(OB_PROP_COLOR_GAIN_INT, "rw", "rw", uvcPropertyPort);
-            propertyAccessor_->registerProperty(OB_PROP_COLOR_SATURATION_INT, "rw", "rw", uvcPropertyPort);
-            propertyAccessor_->registerProperty(OB_PROP_COLOR_AUTO_WHITE_BALANCE_BOOL, "rw", "rw", uvcPropertyPort);
-            propertyAccessor_->registerProperty(OB_PROP_COLOR_WHITE_BALANCE_INT, "rw", "rw", uvcPropertyPort);
-            propertyAccessor_->registerProperty(OB_PROP_COLOR_BRIGHTNESS_INT, "rw", "rw", uvcPropertyPort);
-            propertyAccessor_->registerProperty(OB_PROP_COLOR_SHARPNESS_INT, "rw", "rw", uvcPropertyPort);
-            propertyAccessor_->registerProperty(OB_PROP_COLOR_CONTRAST_INT, "rw", "rw", uvcPropertyPort);
-            propertyAccessor_->registerProperty(OB_PROP_COLOR_HUE_INT, "rw", "rw", uvcPropertyPort);
-            propertyAccessor_->registerProperty(OB_PROP_COLOR_GAMMA_INT, "rw", "rw", uvcPropertyPort);
-            propertyAccessor_->registerProperty(OB_PROP_COLOR_POWER_LINE_FREQUENCY_INT, "rw", "rw", uvcPropertyPort);
-            propertyAccessor_->registerProperty(OB_PROP_COLOR_BACKLIGHT_COMPENSATION_INT, "rw", "rw", uvcPropertyPort);
-            propertyAccessor_->registerProperty(OB_PROP_COLOR_AUTO_EXPOSURE_PRIORITY_INT, "rw", "rw", uvcPropertyPort);
-        }
-        else if(sensor.first == OB_SENSOR_DEPTH) {
-            auto uvcPropertyPort = std::make_shared<UvcPropertyPort>(sourcePort);
-            propertyAccessor_->registerProperty(OB_PROP_DEPTH_GAIN_INT, "rw", "rw", uvcPropertyPort);
-
-            auto vendorPropertyPort = std::make_shared<VendorPropertyPort>(sourcePort);
-            propertyAccessor_->registerProperty(OB_PROP_DEPTH_AUTO_EXPOSURE_BOOL, "rw", "rw", vendorPropertyPort);
-            propertyAccessor_->registerProperty(OB_PROP_DEPTH_EXPOSURE_INT, "rw", "rw", vendorPropertyPort);
-            propertyAccessor_->registerProperty(OB_PROP_LDP_BOOL, "rw", "rw", vendorPropertyPort);
-            propertyAccessor_->registerProperty(OB_PROP_LASER_CONTROL_INT, "rw", "rw", vendorPropertyPort);
-            propertyAccessor_->registerProperty(OB_PROP_LASER_ALWAYS_ON_BOOL, "rw", "rw", vendorPropertyPort);
-            propertyAccessor_->registerProperty(OB_PROP_LASER_ON_OFF_PATTERN_INT, "rw", "rw", vendorPropertyPort);
-            propertyAccessor_->registerProperty(OB_PROP_TEMPERATURE_COMPENSATION_BOOL, "rw", "rw", vendorPropertyPort);
-            propertyAccessor_->registerProperty(OB_PROP_LDP_STATUS_BOOL, "r", "r", vendorPropertyPort);
-            propertyAccessor_->registerProperty(OB_PROP_DEPTH_ALIGN_HARDWARE_BOOL, "", "rw", vendorPropertyPort);
-            propertyAccessor_->registerProperty(OB_PROP_DEPTH_UNIT_FLEXIBLE_ADJUSTMENT_FLOAT, "rw", "rw", vendorPropertyPort);
-            propertyAccessor_->registerProperty(OB_PROP_LASER_POWER_LEVEL_CONTROL_INT, "rw", "rw", vendorPropertyPort);
-            propertyAccessor_->registerProperty(OB_PROP_LDP_MEASURE_DISTANCE_INT, "r", "r", vendorPropertyPort);
-            propertyAccessor_->registerProperty(OB_PROP_TIMER_RESET_SIGNAL_BOOL, "rw", "rw", vendorPropertyPort);
-            propertyAccessor_->registerProperty(OB_PROP_TIMER_RESET_TRIGGER_OUT_ENABLE_BOOL, "rw", "rw", vendorPropertyPort);
-            propertyAccessor_->registerProperty(OB_PROP_TIMER_RESET_DELAY_US_INT, "rw", "rw", vendorPropertyPort);
-            propertyAccessor_->registerProperty(OB_PROP_SYNC_SIGNAL_TRIGGER_OUT_BOOL, "rw", "rw", vendorPropertyPort);
-            propertyAccessor_->registerProperty(OB_PROP_CAPTURE_IMAGE_SIGNAL_BOOL, "w", "w", vendorPropertyPort);
-            propertyAccessor_->registerProperty(OB_PROP_CAPTURE_IMAGE_FRAME_NUMBER_INT, "rw", "rw", vendorPropertyPort);
-            propertyAccessor_->registerProperty(OB_STRUCT_VERSION, "r", "r", vendorPropertyPort);
-            propertyAccessor_->registerProperty(OB_STRUCT_DEVICE_TEMPERATURE, "r", "r", vendorPropertyPort);
-            propertyAccessor_->registerProperty(OB_STRUCT_DEVICE_TIME, "", "rw", vendorPropertyPort);
-            propertyAccessor_->registerProperty(OB_STRUCT_CURRENT_DEPTH_ALG_MODE, "", "rw", vendorPropertyPort);
-            propertyAccessor_->registerProperty(OB_STRUCT_DEVICE_SERIAL_NUMBER, "r", "r", vendorPropertyPort);
-            propertyAccessor_->registerProperty(OB_STRUCT_ASIC_SERIAL_NUMBER, "r", "r", vendorPropertyPort);
-            propertyAccessor_->registerProperty(OB_STRUCT_MULTI_DEVICE_SYNC_CONFIG, "rw", "rw", vendorPropertyPort);
-            propertyAccessor_->registerProperty(OB_RAW_DATA_DEPTH_CALIB_PARAM, "", "r", vendorPropertyPort);
-            propertyAccessor_->registerProperty(OB_RAW_DATA_ALIGN_CALIB_PARAM, "", "r", vendorPropertyPort);
-            propertyAccessor_->registerProperty(OB_RAW_DATA_D2C_ALIGN_SUPPORT_PROFILE_LIST, "", "r", vendorPropertyPort);
-            propertyAccessor_->registerProperty(OB_STRUCT_BASELINE_CALIBRATION_PARAM, "r", "r", vendorPropertyPort);
-            propertyAccessor_->registerProperty(OB_STRUCT_DEPTH_HDR_CONFIG, "rw", "rw", vendorPropertyPort);
-            propertyAccessor_->registerProperty(OB_STRUCT_COLOR_AE_ROI, "rw", "rw", vendorPropertyPort);
-            propertyAccessor_->registerProperty(OB_STRUCT_DEPTH_AE_ROI, "rw", "rw", vendorPropertyPort);
-            propertyAccessor_->registerProperty(OB_RAW_DATA_IMU_CALIB_PARAM, "", "rw", vendorPropertyPort);
-=======
             propertyAccessor->registerProperty(OB_PROP_COLOR_AUTO_EXPOSURE_BOOL, "rw", "rw", uvcPropertyPort);
             propertyAccessor->registerProperty(OB_PROP_COLOR_EXPOSURE_INT, "rw", "rw", uvcPropertyPort);
             propertyAccessor->registerProperty(OB_PROP_COLOR_GAIN_INT, "rw", "rw", uvcPropertyPort);
@@ -228,7 +173,6 @@
             propertyAccessor->registerProperty(OB_STRUCT_COLOR_AE_ROI, "rw", "rw", vendorPropertyPort);
             propertyAccessor->registerProperty(OB_STRUCT_DEPTH_AE_ROI, "rw", "rw", vendorPropertyPort);
             propertyAccessor->registerProperty(OB_RAW_DATA_IMU_CALIB_PARAM, "", "rw", vendorPropertyPort);
->>>>>>> 1ed0a65a
 
             // todo: add these properties to the frame processor
             // propertyAccessor->registerProperty(OB_PROP_SDK_DEPTH_FRAME_UNPACK_BOOL, "rw", "rw", vendorPropertyPort);
