--- conflicted
+++ resolved
@@ -6,30 +6,6 @@
 target_sources(
     ${OB_TARGET_DEVICE}
     PRIVATE ${CMAKE_CURRENT_LIST_DIR}/G330DeviceInfo.cpp
-<<<<<<< HEAD
-            ${CMAKE_CURRENT_LIST_DIR}/G330DeviceInfo.hpp
-            ${CMAKE_CURRENT_LIST_DIR}/G330Device.cpp
-            ${CMAKE_CURRENT_LIST_DIR}/G330Device.hpp
-            ${CMAKE_CURRENT_LIST_DIR}/G330MetadataTypes.hpp
-            ${CMAKE_CURRENT_LIST_DIR}/G330MetadataParser.hpp
-            ${CMAKE_CURRENT_LIST_DIR}/G330AlgParamManager.cpp
-            ${CMAKE_CURRENT_LIST_DIR}/G330AlgParamManager.hpp
-            ${CMAKE_CURRENT_LIST_DIR}/G330PresetManager.cpp
-            ${CMAKE_CURRENT_LIST_DIR}/G330PresetManager.hpp
-            ${CMAKE_CURRENT_LIST_DIR}/G330DepthWorkModeManager.cpp
-            ${CMAKE_CURRENT_LIST_DIR}/G330DepthWorkModeManager.hpp
-            ${CMAKE_CURRENT_LIST_DIR}/G330SensorStreamStrategy.cpp
-            ${CMAKE_CURRENT_LIST_DIR}/G330SensorStreamStrategy.hpp
-            ${CMAKE_CURRENT_LIST_DIR}/G330PropertyAccessors.hpp
-            ${CMAKE_CURRENT_LIST_DIR}/G330PropertyAccessors.cpp
-            ${CMAKE_CURRENT_LIST_DIR}/G330NetDisparitySensor.cpp
-            ${CMAKE_CURRENT_LIST_DIR}/G330NetDisparitySensor.hpp
-            ${CMAKE_CURRENT_LIST_DIR}/G330NetVideoSensor.cpp
-            ${CMAKE_CURRENT_LIST_DIR}/G330NetVideoSensor.hpp
-			${CMAKE_CURRENT_LIST_DIR}/G330NetDeviceClockSynchronizer.cpp
-            ${CMAKE_CURRENT_LIST_DIR}/G330NetDeviceClockSynchronizer.hpp
-)
-=======
     ${CMAKE_CURRENT_LIST_DIR}/G330DeviceInfo.hpp
     ${CMAKE_CURRENT_LIST_DIR}/G330Device.cpp
     ${CMAKE_CURRENT_LIST_DIR}/G330Device.hpp
@@ -47,5 +23,10 @@
     ${CMAKE_CURRENT_LIST_DIR}/G330PropertyAccessors.cpp
     ${CMAKE_CURRENT_LIST_DIR}/G330FrameTimestampCalculator.hpp
     ${CMAKE_CURRENT_LIST_DIR}/G330FrameTimestampCalculator.cpp
+    ${CMAKE_CURRENT_LIST_DIR}/G330NetDisparitySensor.cpp
+    ${CMAKE_CURRENT_LIST_DIR}/G330NetDisparitySensor.hpp
+    ${CMAKE_CURRENT_LIST_DIR}/G330NetVideoSensor.cpp
+    ${CMAKE_CURRENT_LIST_DIR}/G330NetVideoSensor.hpp
+	${CMAKE_CURRENT_LIST_DIR}/G330NetDeviceClockSynchronizer.cpp
+    ${CMAKE_CURRENT_LIST_DIR}/G330NetDeviceClockSynchronizer.hpp
 )
->>>>>>> 28143a32
