--- conflicted
+++ resolved
@@ -137,7 +137,6 @@
     }
 }
 
-<<<<<<< HEAD
 
 
 G330NetPerformanceModePropertyAccessor::G330NetPerformanceModePropertyAccessor(IDevice *owner) : owner_(owner) {}
@@ -153,7 +152,41 @@
         updatePerformanceMode(performanceMode_);
     } break;
     default: {
-=======
+    } break;
+    }
+}
+
+void G330NetPerformanceModePropertyAccessor::getPropertyValue(uint32_t propertyId, OBPropertyValue *value) {
+    switch(propertyId) {
+    case OB_PROP_DEVICE_PERFORMANCE_MODE_INT: {
+        auto commandPort = owner_->getComponentT<IBasicPropertyAccessor>(OB_DEV_COMPONENT_MAIN_PROPERTY_ACCESSOR);
+        commandPort->getPropertyValue(OB_PROP_DEVICE_PERFORMANCE_MODE_INT, value);
+        performanceMode_ = value->intValue;
+    } break;
+    default: {
+    } break;
+    }
+}
+
+void G330NetPerformanceModePropertyAccessor::getPropertyRange(uint32_t propertyId, OBPropertyRange *range) {
+    switch(propertyId) {
+    case OB_PROP_DEVICE_PERFORMANCE_MODE_INT: {
+        range->min.intValue  = 0;
+        range->max.intValue  = 1;
+        range->step.intValue = 1;
+        range->def.intValue  = 1;
+        range->cur.intValue  = performanceMode_;
+    } break;
+    default: {
+    } break;
+    }
+}
+
+void G330NetPerformanceModePropertyAccessor::updatePerformanceMode(uint32_t mode) {
+    auto streamProfileFilter = owner_->getComponentT<G330NetStreamProfileFilter>(OB_DEV_COMPONENT_STREAM_PROFILE_FILTER);
+    streamProfileFilter->switchFilterMode((OBCameraPerformanceMode)mode);
+}
+
 G330HWNoiseRemovePropertyAccessor::G330HWNoiseRemovePropertyAccessor(IDevice *owner) : owner_(owner) {}
 
 void G330HWNoiseRemovePropertyAccessor::setPropertyValue(uint32_t propertyId, const OBPropertyValue &value) {
@@ -174,21 +207,10 @@
     default: {
         auto commandPort = owner_->getComponentT<IBasicPropertyAccessor>(OB_DEV_COMPONENT_MAIN_PROPERTY_ACCESSOR);
         commandPort->setPropertyValue(propertyId, value);
->>>>>>> 4485f015
-    } break;
-    }
-}
-
-<<<<<<< HEAD
-void G330NetPerformanceModePropertyAccessor::getPropertyValue(uint32_t propertyId, OBPropertyValue *value) {
-    switch(propertyId) {
-    case OB_PROP_DEVICE_PERFORMANCE_MODE_INT: {
-        auto commandPort = owner_->getComponentT<IBasicPropertyAccessor>(OB_DEV_COMPONENT_MAIN_PROPERTY_ACCESSOR);
-        commandPort->getPropertyValue(OB_PROP_DEVICE_PERFORMANCE_MODE_INT, value);
-        performanceMode_ = value->intValue;
-    } break;
-    default: {
-=======
+    } break;
+    }
+}
+
 void G330HWNoiseRemovePropertyAccessor::getPropertyValue(uint32_t propertyId, OBPropertyValue *value) {
     switch(propertyId) {
     case OB_PROP_HW_NOISE_REMOVE_FILTER_ENABLE_BOOL: {
@@ -206,23 +228,10 @@
     default: {
         auto commandPort = owner_->getComponentT<IBasicPropertyAccessor>(OB_DEV_COMPONENT_MAIN_PROPERTY_ACCESSOR);
         commandPort->getPropertyValue(propertyId, value);
->>>>>>> 4485f015
-    } break;
-    }
-}
-
-<<<<<<< HEAD
-void G330NetPerformanceModePropertyAccessor::getPropertyRange(uint32_t propertyId, OBPropertyRange *range) {
-    switch(propertyId) {
-    case OB_PROP_DEVICE_PERFORMANCE_MODE_INT: {
-        range->min.intValue  = 0;
-        range->max.intValue  = 1;
-        range->step.intValue = 1;
-        range->def.intValue  = 1;
-        range->cur.intValue  = performanceMode_;
-    } break;
-    default: {
-=======
+    } break;
+    }
+}
+
 void G330HWNoiseRemovePropertyAccessor::getPropertyRange(uint32_t propertyId, OBPropertyRange *range) {
     switch(propertyId) {
     case OB_PROP_HW_NOISE_REMOVE_FILTER_THRESHOLD_FLOAT: {
@@ -235,17 +244,8 @@
     default: {
         auto commandPort = owner_->getComponentT<IBasicPropertyAccessor>(OB_DEV_COMPONENT_MAIN_PROPERTY_ACCESSOR);
         commandPort->getPropertyRange(propertyId, range);
->>>>>>> 4485f015
-    } break;
-    }
-}
-
-<<<<<<< HEAD
-void G330NetPerformanceModePropertyAccessor::updatePerformanceMode(uint32_t mode) {
-    auto streamProfileFilter = owner_->getComponentT<G330NetStreamProfileFilter>(OB_DEV_COMPONENT_STREAM_PROFILE_FILTER);
-    streamProfileFilter->switchFilterMode((OBCameraPerformanceMode)mode);
-}
-
-=======
->>>>>>> 4485f015
+    } break;
+    }
+}
+
 }  // namespace libobsensor