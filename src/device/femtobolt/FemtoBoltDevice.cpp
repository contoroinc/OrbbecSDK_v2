--- conflicted
+++ resolved
@@ -121,15 +121,9 @@
             TRY_EXECUTE({ factory = std::make_shared<DepthEngineLoadFactory>(this); })
             return factory;
         });
-<<<<<<< HEAD
-        registerComponent(OB_DEV_COMPONENT_RAWPHASE_STREAMER, [this, depthPortInfo]() {
+        registerComponent(OB_DEV_COMPONENT_RAW_PHASE_STREAMER, [this, depthPortInfo]() {
             auto platform = Platform::getInstance();
             auto port     = platform->getSourcePort(depthPortInfo);
-=======
-        registerComponent(OB_DEV_COMPONENT_RAW_PHASE_STREAMER, [this, depthPortInfo]() {
-            auto pal  = ObPal::getInstance();
-            auto port = pal->getSourcePort(depthPortInfo);
->>>>>>> e258f0ac
 
             auto depthEngineLoader    = getComponentT<DepthEngineLoadFactory>(OB_DEV_COMPONENT_DEPTH_ENGINE_LOADER_FACTORY);
             auto depthEngineLoaderPtr = depthEngineLoader.get();
@@ -149,17 +143,10 @@
         registerComponent(
             OB_DEV_COMPONENT_DEPTH_SENSOR,
             [this, depthPortInfo]() {
-<<<<<<< HEAD
                 auto platform                  = Platform::getInstance();
                 auto port                      = platform->getSourcePort(depthPortInfo);
-                auto rawphaseStreamer          = getComponentT<RawPhaseStreamer>(OB_DEV_COMPONENT_RAWPHASE_STREAMER);
-                auto rawphaseStreamerSharedPtr = rawphaseStreamer.get();
-=======
-                auto pal                       = ObPal::getInstance();
-                auto port                      = pal->getSourcePort(depthPortInfo);
                 auto rawPhaseStreamer          = getComponentT<RawPhaseStreamer>(OB_DEV_COMPONENT_RAW_PHASE_STREAMER);
                 auto rawphaseStreamerSharedPtr = rawPhaseStreamer.get();
->>>>>>> e258f0ac
                 auto sensor                    = std::make_shared<RawPhaseConvertSensor>(this, port, OB_SENSOR_DEPTH, rawphaseStreamerSharedPtr);
                 sensor->setFrameTimestampCalculator(videoFrameTimestampCalculator_);
 
@@ -189,18 +176,10 @@
         registerComponent(
             OB_DEV_COMPONENT_IR_SENSOR,
             [this, depthPortInfo]() {
-<<<<<<< HEAD
                 auto platform                  = Platform::getInstance();
                 auto port                      = platform->getSourcePort(depthPortInfo);
-                auto rawphaseStreamer          = getComponentT<RawPhaseStreamer>(OB_DEV_COMPONENT_RAWPHASE_STREAMER);
-                auto rawphaseStreamerSharedPtr = rawphaseStreamer.get();
-                auto sensor                    = std::make_shared<RawPhaseConvertSensor>(this, port, OB_SENSOR_IR, rawphaseStreamerSharedPtr);
-=======
-                auto pal                       = ObPal::getInstance();
-                auto port                      = pal->getSourcePort(depthPortInfo);
                 auto rawPhaseStreamer          = getComponentT<RawPhaseStreamer>(OB_DEV_COMPONENT_RAW_PHASE_STREAMER);
                 auto sensor                    = std::make_shared<RawPhaseConvertSensor>(this, port, OB_SENSOR_IR, rawPhaseStreamer.get());
->>>>>>> e258f0ac
 
                 sensor->setFrameTimestampCalculator(videoFrameTimestampCalculator_);
 
