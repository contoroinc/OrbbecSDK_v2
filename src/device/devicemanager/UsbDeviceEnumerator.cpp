--- conflicted
+++ resolved
@@ -159,14 +159,10 @@
     auto g2Devs = G2DeviceInfo::pickDevices(portInfoList);
     std::copy(g2Devs.begin(), g2Devs.end(), std::back_inserter(deviceInfoList));
 
-<<<<<<< HEAD
-    auto femtoBoltDevs = FemtoBoltDeviceInfo::pickDevices(portInfoList);
-=======
     auto a2Devs = Astra2DeviceInfo::createDeviceInfos(portInfoList);
     std::copy(a2Devs.begin(), a2Devs.end(), std::back_inserter(deviceInfoList));
 
-    auto femtoBoltDevs = FemtoBoltDeviceInfo::createDeviceInfos(portInfoList);
->>>>>>> e258f0ac
+    auto femtoBoltDevs = FemtoBoltDeviceInfo::pickDevices(portInfoList);
     std::copy(femtoBoltDevs.begin(), femtoBoltDevs.end(), std::back_inserter(deviceInfoList));
 
     auto femtoMegaDevs = FemtoMegaDeviceInfo::pickDevices(portInfoList);
