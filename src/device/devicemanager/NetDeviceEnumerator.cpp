--- conflicted
+++ resolved
@@ -87,12 +87,10 @@
     auto               megaDevices = FemtoMegaDeviceInfo::pickNetDevices(infoList);
     deviceInfoList.insert(deviceInfoList.end(), megaDevices.begin(), megaDevices.end());
 
-<<<<<<< HEAD
+
     auto dev330Devices = G330DeviceInfo::pickNetDevices(infoList);
     deviceInfoList.insert(deviceInfoList.end(), dev330Devices.begin(), dev330Devices.end());
 
-=======
->>>>>>> 28143a32
     auto g2Devices = G2DeviceInfo::pickNetDevices(infoList);
     deviceInfoList.insert(deviceInfoList.end(), g2Devices.begin(), g2Devices.end());
 
