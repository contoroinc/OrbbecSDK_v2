--- conflicted
+++ resolved
@@ -161,20 +161,9 @@
     }
 }
 
-<<<<<<< HEAD
-std::shared_ptr<IDevice> NetDeviceEnumerator::createDevice(std::string address, uint16_t port) {
-    auto info =
-        std::make_shared<NetSourcePortInfo>(SOURCE_PORT_NET_VENDOR, "Unknown", address, static_cast<uint16_t>(8090), address + ":" + std::to_string(port), "Unknown", 0);
-    auto            sourcePort         = Platform::getInstance()->getNetSourcePort(info);
-    auto            vendorPropAccessor = std::make_shared<VendorPropertyAccessor>(nullptr, sourcePort);
-    OBPropertyValue value;
-    value.intValue = 0;
-    vendorPropAccessor->getPropertyValue(OB_PROP_DEVICE_PID_INT, &value);
-    info->pid = static_cast<uint16_t>(value.intValue);
-=======
 std::shared_ptr<const IDeviceEnumInfo> NetDeviceEnumerator::queryNetDevice(std::string address, uint16_t port) {
     auto info = std::make_shared<NetSourcePortInfo>(SOURCE_PORT_NET_VENDOR,  //
-                                                    address, static_cast<uint16_t>(8090), address + ":" + std::to_string(port), "Unknown", 0);
+                                                    "Unknown", address, static_cast<uint16_t>(8090), address + ":" + std::to_string(port), "Unknown", 0);
 
     auto sourcePort         = Platform::getInstance()->getNetSourcePort(info);
     auto vendorPropAccessor = std::make_shared<VendorPropertyAccessor>(nullptr, sourcePort);
@@ -189,7 +178,6 @@
         LOG_WARN("Get device pid failed, use default pid as Femto Mega Device! address:{}, port:{}", address, port);
         info->pid = OB_FEMTO_MEGA_PID;
     });
->>>>>>> 9956a00f
 
     auto deviceEnumInfoList = deviceInfoMatch({ info });
     if(deviceEnumInfoList.empty()) {
