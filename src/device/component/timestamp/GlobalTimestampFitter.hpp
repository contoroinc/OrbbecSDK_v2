--- conflicted
+++ resolved
@@ -16,27 +16,16 @@
 class GlobalTimestampFitter : public IGlobalTimestampFitter, public DeviceComponentBase {
 public:
     GlobalTimestampFitter(IDevice *owner);
-<<<<<<< HEAD
-    ~GlobalTimestampFitter();
-    LinearFuncParam getLinearFuncParam();
-    void            reFitting();
-    void            pause();
-    void            resume();
-    void            setMaxValidRtt(uint64_t maxValidTime);
-
-    void enable(bool en);
-    bool isEnabled() const;
-=======
     virtual ~GlobalTimestampFitter();
 
     LinearFuncParam getLinearFuncParam() override;
     void            reFitting() override;
     void            pause() override;
     void            resume() override;
+    void            setMaxValidRtt(uint64_t maxValidTime);
 
     void enable(bool en) override;
     bool isEnabled() const override;
->>>>>>> 4485f015
 
 private:
     void fittingLoop();
