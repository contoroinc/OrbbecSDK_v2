#pragma once
#include "libobsensor/h/Property.h"

namespace libobsensor {

typedef enum {
    OB_PROP_DEVICE_RESET_BOOL               = 29,  /**< Reset/reboot the device*/
    OB_PROP_STOP_DEPTH_STREAM_BOOL          = 38,  /**<Disable the deep stream (MX6600 chip also acts as the right IR stream), used for devices that cannot disable the stream via the standard UVC protocol. */
    OB_PROP_STOP_IR_STREAM_BOOL             = 39,  /**<Disable the IR stream (MX6600 chip also serves as the left IR stream) for devices that cannot disable the stream via the standard UVC protocol */
    OB_PROP_TOF_EXPOSURE_TIME_INT           = 47,  /**<TOF exposure time // only sdk-firmware internal use */
    OB_PROP_TOF_GAIN_INT                    = 48,  /**<TOF gain value // only sdk-firmware internal use */
    OB_PROP_REBOOT_DEVICE_BOOL              = 57,  /**< Reboot the device*/
    OB_PROP_STOP_COLOR_STREAM_BOOL          = 77,  /**< Disable the Color stream for devices that cannot disable the stream via the standard UVC protocol*/
    OB_PROP_FAN_WORK_LEVEL_INT              = 110, /**< Fan speed settings */
    OB_PROP_DEPTH_MIRROR_MODULE_STATUS_BOOL = 108, /**< Depth mirror module status*/
<<<<<<< HEAD
    OB_PROP_FAN_WORK_SPEED_INT              = 120, /**< 风扇转速 */
    OB_PROP_START_COLOR_STREAM_BOOL         = 125, /**< Start or stop color stream */
    OB_PROP_START_DEPTH_STREAM_BOOL         = 126, /**< Start or stop depth stream */
    OB_PROP_START_IR_STREAM_BOOL            = 127, /**< Start or stop left ir stream */
    OB_PROP_START_IR_RIGHT_STREAM_BOOL      = 201, /**< Start or stop right ir stream */

=======
    OB_PROP_FAN_WORK_SPEED_INT              = 120, /**< Fan speed */
>>>>>>> 6d5a4b27

    OB_PROP_GYRO_SWITCH_BOOL     = 2019, /**< Gyroscope switch*/
    OB_PROP_ACCEL_SWITCH_BOOL    = 2020, /**< Accelerometer switch*/
    OB_PROP_GYRO_ODR_INT         = 2021, /**< get/set current gyroscope sampling rate*/
    OB_PROP_ACCEL_ODR_INT        = 2022, /**< get/set the current sampling rate of the accelerometer*/
    OB_PROP_GYRO_FULL_SCALE_INT  = 2023, /**< get/set current gyroscope range*/
    OB_PROP_ACCEL_FULL_SCALE_INT = 2024, /**< get/set current accelerometer range*/

    OB_STRUCT_VERSION                           = 1000, /**< version information*/
    OB_STRUCT_GET_GYRO_PRESETS_ODR_LIST         = 1031, /**< Get the list of sampling rates supported by the gyroscope*/
    OB_STRUCT_GET_ACCEL_PRESETS_ODR_LIST        = 1032, /**< Get the list of sampling rates supported by the accelerometer*/
    OB_STRUCT_GET_GYRO_PRESETS_FULL_SCALE_LIST  = 1033, /**< Get the range list supported by the gyroscope*/
    OB_STRUCT_GET_ACCEL_PRESETS_FULL_SCALE_LIST = 1034, /**< Get the range list supported by the accelerometer*/
                                                        //  OB_STRUCT_DEVICE_TIME                       = 1037, /**< Get/update the current device time*/

<<<<<<< HEAD
    OB_STRUCT_COLOR_STREAM_PROFILE    = 1048, /**< set stream profile to color*/
    OB_STRUCT_DEPTH_STREAM_PROFILE    = 1049, /**< set stream profile to depth*/
    OB_STRUCT_IR_STREAM_PROFILE       = 1050, /**< set stream profile to ir or left ir*/
    OB_STRUCT_IR_RIGHT_STREAM_PROFILE = 1065, /**< set stream profile to right ir*/

    OB_RAW_DATA_D2C_ALIGN_SUPPORT_PROFILE_LIST      = 4024, /**< D2C对齐分辨率列表 */
=======
    OB_RAW_DATA_D2C_ALIGN_SUPPORT_PROFILE_LIST      = 4024, /**< D2C Alignment Resolution List */
>>>>>>> 6d5a4b27
    OB_RAW_DATA_DEPTH_CALIB_PARAM                   = 4026, /**< Depth calibration parameters*/
    OB_RAW_DATA_ALIGN_CALIB_PARAM                   = 4027,
    OB_RAW_DATA_DEPTH_ALG_MODE_LIST                 = 4034, /**< Depth algorithm mode list*/
    OB_RAW_DATA_EFFECTIVE_VIDEO_STREAM_PROFILE_LIST = 4035, /**< Current effective video stream profile list*/
    OB_RAW_DATA_STREAM_PROFILE_LIST =
        4033, /**< Stream configuration list retrieval (temporarily applied to network stream configuration retrieval in Femto Mega).*/
    OB_RAW_DATA_IMU_CALIB_PARAM              = 4036, /**< IMU calibration parameters*/
    OB_RAW_DATA_DEVICE_EXTENSION_INFORMATION = 4041, /**< Device extension information*/

} OBInternalPropertyID;

}  // namespace libobsensor<|MERGE_RESOLUTION|>--- conflicted
+++ resolved
@@ -13,16 +13,12 @@
     OB_PROP_STOP_COLOR_STREAM_BOOL          = 77,  /**< Disable the Color stream for devices that cannot disable the stream via the standard UVC protocol*/
     OB_PROP_FAN_WORK_LEVEL_INT              = 110, /**< Fan speed settings */
     OB_PROP_DEPTH_MIRROR_MODULE_STATUS_BOOL = 108, /**< Depth mirror module status*/
-<<<<<<< HEAD
-    OB_PROP_FAN_WORK_SPEED_INT              = 120, /**< 风扇转速 */
+    OB_PROP_FAN_WORK_SPEED_INT              = 120, /**< Fan speed */
     OB_PROP_START_COLOR_STREAM_BOOL         = 125, /**< Start or stop color stream */
     OB_PROP_START_DEPTH_STREAM_BOOL         = 126, /**< Start or stop depth stream */
     OB_PROP_START_IR_STREAM_BOOL            = 127, /**< Start or stop left ir stream */
     OB_PROP_START_IR_RIGHT_STREAM_BOOL      = 201, /**< Start or stop right ir stream */
 
-=======
-    OB_PROP_FAN_WORK_SPEED_INT              = 120, /**< Fan speed */
->>>>>>> 6d5a4b27
 
     OB_PROP_GYRO_SWITCH_BOOL     = 2019, /**< Gyroscope switch*/
     OB_PROP_ACCEL_SWITCH_BOOL    = 2020, /**< Accelerometer switch*/
@@ -38,16 +34,12 @@
     OB_STRUCT_GET_ACCEL_PRESETS_FULL_SCALE_LIST = 1034, /**< Get the range list supported by the accelerometer*/
                                                         //  OB_STRUCT_DEVICE_TIME                       = 1037, /**< Get/update the current device time*/
 
-<<<<<<< HEAD
     OB_STRUCT_COLOR_STREAM_PROFILE    = 1048, /**< set stream profile to color*/
     OB_STRUCT_DEPTH_STREAM_PROFILE    = 1049, /**< set stream profile to depth*/
     OB_STRUCT_IR_STREAM_PROFILE       = 1050, /**< set stream profile to ir or left ir*/
     OB_STRUCT_IR_RIGHT_STREAM_PROFILE = 1065, /**< set stream profile to right ir*/
 
     OB_RAW_DATA_D2C_ALIGN_SUPPORT_PROFILE_LIST      = 4024, /**< D2C对齐分辨率列表 */
-=======
-    OB_RAW_DATA_D2C_ALIGN_SUPPORT_PROFILE_LIST      = 4024, /**< D2C Alignment Resolution List */
->>>>>>> 6d5a4b27
     OB_RAW_DATA_DEPTH_CALIB_PARAM                   = 4026, /**< Depth calibration parameters*/
     OB_RAW_DATA_ALIGN_CALIB_PARAM                   = 4027,
     OB_RAW_DATA_DEPTH_ALG_MODE_LIST                 = 4034, /**< Depth algorithm mode list*/
