// Copyright (c) Orbbec Inc. All Rights Reserved.
// Licensed under the MIT License.

#pragma once
#include "libobsensor/h/Property.h"

namespace libobsensor {

typedef enum {
    OB_PROP_FEMTO_MEGA_HARDWARE_D2C_BOOL    = 13,  /**< FemtoMega hardware d2c switch*/
    OB_PROP_DEVICE_RESET_BOOL               = 29,  /**< Reset/reboot the device*/
    OB_PROP_STOP_DEPTH_STREAM_BOOL          = 38,  /**<Disable the depth stream*/
    OB_PROP_STOP_IR_STREAM_BOOL             = 39,  /**<Disable the IR stream*/
    OB_PROP_TOF_EXPOSURE_TIME_INT           = 47,  /**<TOF exposure time //only sdk-firmware internal use*/
    OB_PROP_TOF_GAIN_INT                    = 48,  /**<TOF gain value //only sdk-firmware internal use*/
    OB_PROP_REBOOT_DEVICE_BOOL              = 57,  /**< Reboot the device*/
    OB_PROP_STOP_COLOR_STREAM_BOOL          = 77,  /**< Disable the Color stream*/
    OB_PROP_DEVICE_COMMUNICATION_TYPE_INT   = 97,  // Device communication type, 0: USB; 1: Ethernet(RTSP)
    OB_PROP_FAN_WORK_LEVEL_INT              = 110, /**< Fan speed settings*/
    OB_PROP_DEVICE_PID_INT                  = 111, /**< Device product id*/
    OB_PROP_DEPTH_MIRROR_MODULE_STATUS_BOOL = 108, /**< Depth mirror module status*/
    OB_PROP_FAN_WORK_SPEED_INT              = 120, /**< Fan speed*/
    OB_PROP_STOP_IR_RIGHT_STREAM_BOOL       = 139, /**<Disable the right IR stream*/

    OB_STRUCT_DEVICE_UPGRADE_STATUS         = 1006, /**< Firmware upgrade status, read only*/
    OB_PROP_START_COLOR_STREAM_BOOL         = 125, /**< Start or stop color stream */
    OB_PROP_START_DEPTH_STREAM_BOOL         = 126, /**< Start or stop depth stream */
    OB_PROP_START_IR_STREAM_BOOL            = 127, /**< Start or stop left ir stream */
    OB_PROP_START_IR_RIGHT_STREAM_BOOL      = 201, /**< Start or stop right ir stream */


    OB_PROP_GYRO_SWITCH_BOOL     = 2019, /**< Gyroscope switch*/
    OB_PROP_ACCEL_SWITCH_BOOL    = 2020, /**< Accelerometer switch*/
    OB_PROP_GYRO_ODR_INT         = 2021, /**< get/set current gyroscope sampling rate*/
    OB_PROP_ACCEL_ODR_INT        = 2022, /**< get/set the current sampling rate of the accelerometer*/
    OB_PROP_GYRO_FULL_SCALE_INT  = 2023, /**< get/set current gyroscope range*/
    OB_PROP_ACCEL_FULL_SCALE_INT = 2024, /**< get/set current accelerometer range*/

    OB_STRUCT_VERSION                           = 1000, /**< version information*/
    OB_STRUCT_GET_GYRO_PRESETS_ODR_LIST         = 1031, /**< Get the list of sampling rates supported by the gyroscope*/
    OB_STRUCT_GET_ACCEL_PRESETS_ODR_LIST        = 1032, /**< Get the list of sampling rates supported by the accelerometer*/
    OB_STRUCT_GET_GYRO_PRESETS_FULL_SCALE_LIST  = 1033, /**< Get the range list supported by the gyroscope*/
    OB_STRUCT_GET_ACCEL_PRESETS_FULL_SCALE_LIST = 1034, /**< Get the range list supported by the accelerometer*/

<<<<<<< HEAD
    OB_STRUCT_COLOR_STREAM_PROFILE    = 1048, /**< set stream profile to color*/
    OB_STRUCT_DEPTH_STREAM_PROFILE    = 1049, /**< set stream profile to depth*/
    OB_STRUCT_IR_STREAM_PROFILE       = 1050, /**< set stream profile to ir or left ir*/
    OB_STRUCT_IR_RIGHT_STREAM_PROFILE = 1065, /**< set stream profile to right ir*/

    OB_PROP_IMU_STREAM_PORT_INT = 3026, /**< set stream port to imu*/

    OB_RAW_DATA_D2C_ALIGN_SUPPORT_PROFILE_LIST           = 4024, /**< D2C Aligned Resolution List*/
=======
    OB_RAW_DATA_D2C_ALIGN_SUPPORT_PROFILE_LIST           = 4024, /**< D2C Alignment Resolution List*/
>>>>>>> 80768708
    OB_RAW_DATA_DEPTH_CALIB_PARAM                        = 4026, /**< Depth calibration parameters*/
    OB_RAW_DATA_ALIGN_CALIB_PARAM                        = 4027,
    OB_RAW_DATA_DEPTH_ALG_MODE_LIST                      = 4034, /**< Depth algorithm mode list*/
    OB_RAW_DATA_EFFECTIVE_VIDEO_STREAM_PROFILE_LIST      = 4035, /**< Current effective video stream profile list*/
    OB_RAW_DATA_STREAM_PROFILE_LIST                      = 4033, /**< Stream configuration list*/
    OB_RAW_DATA_IMU_CALIB_PARAM                          = 4036, /**< IMU calibration parameters*/
    OB_RAW_DATA_DEVICE_UPGRADE                           = 4039, /**< Device firmware upgrade*/
    OB_RAW_DATA_DEVICE_EXTENSION_INFORMATION             = 4041, /**< Device extension information*/
    OB_RAW_DATA_D2C_ALIGN_COLOR_PRE_PROCESS_PROFILE_LIST = 4046, /**< D2C Alignment Resolution List*/

} OBInternalPropertyID;

}  // namespace libobsensor<|MERGE_RESOLUTION|>--- conflicted
+++ resolved
@@ -42,7 +42,6 @@
     OB_STRUCT_GET_GYRO_PRESETS_FULL_SCALE_LIST  = 1033, /**< Get the range list supported by the gyroscope*/
     OB_STRUCT_GET_ACCEL_PRESETS_FULL_SCALE_LIST = 1034, /**< Get the range list supported by the accelerometer*/
 
-<<<<<<< HEAD
     OB_STRUCT_COLOR_STREAM_PROFILE    = 1048, /**< set stream profile to color*/
     OB_STRUCT_DEPTH_STREAM_PROFILE    = 1049, /**< set stream profile to depth*/
     OB_STRUCT_IR_STREAM_PROFILE       = 1050, /**< set stream profile to ir or left ir*/
@@ -51,9 +50,6 @@
     OB_PROP_IMU_STREAM_PORT_INT = 3026, /**< set stream port to imu*/
 
     OB_RAW_DATA_D2C_ALIGN_SUPPORT_PROFILE_LIST           = 4024, /**< D2C Aligned Resolution List*/
-=======
-    OB_RAW_DATA_D2C_ALIGN_SUPPORT_PROFILE_LIST           = 4024, /**< D2C Alignment Resolution List*/
->>>>>>> 80768708
     OB_RAW_DATA_DEPTH_CALIB_PARAM                        = 4026, /**< Depth calibration parameters*/
     OB_RAW_DATA_ALIGN_CALIB_PARAM                        = 4027,
     OB_RAW_DATA_DEPTH_ALG_MODE_LIST                      = 4034, /**< Depth algorithm mode list*/
