--- conflicted
+++ resolved
@@ -35,13 +35,7 @@
     void stop() override;
 
     virtual void updateFormatFilterConfig(const std::vector<FormatFilterConfig> &configs);
-<<<<<<< HEAD
     void         updateStreamProfileList(const StreamProfileList &profileList) override;
-
-    void setFrameMetadataParserContainer(std::shared_ptr<IFrameMetadataParserContainer> container);
-    void setFrameTimestampCalculator(std::shared_ptr<IFrameTimestampCalculator> calculator);
-=======
->>>>>>> e258f0ac
     void setFrameProcessor(std::shared_ptr<FrameProcessor> frameProcessor);
 
 protected:
