--- conflicted
+++ resolved
@@ -140,7 +140,6 @@
     virtual void              stopStream(std::shared_ptr<const StreamProfile> profile)                                 = 0;
     virtual void              stopAllStream()                                                                          = 0;
 };
-<<<<<<< HEAD
 
 // for ptp data
 class IPTPDataPort : virtual public ISourcePort {  // Virtual inheritance solves diamond inheritance problem
@@ -150,6 +149,3 @@
 };
 
 }  // namespace libobsensor
-=======
-}  // namespace libobsensor
->>>>>>> 28143a32
