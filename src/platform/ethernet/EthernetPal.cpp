#include "EthernetPal.hpp"
#include "exception/ObException.hpp"
#include "utils/Utils.hpp"
#include "RTPStreamPort.hpp"
#include "logger/Logger.hpp"

namespace libobsensor {

const uint16_t DEFAULT_CMD_PORT                     = 8090;
<<<<<<< HEAD
const uint16_t PID_FEMTO_MEGA                       = 0x0669;
const uint16_t PID_FEMTO_MEGA_I                     = 0x06C0;
const uint16_t PID_GEMINI2XL                        = 0x0671;
const uint16_t PID_GEMINI335LE                      = 0x080E;
=======
>>>>>>> 74667b27
const uint16_t DEVICE_WATCHER_POLLING_INTERVAL_MSEC = 5000;

NetDeviceWatcher::~NetDeviceWatcher() noexcept {
    if(!stopWatch_) {
        stop();
    }
}

void NetDeviceWatcher::start(deviceChangedCallback callback) {
    callback_          = callback;
    stopWatch_         = false;
    deviceWatchThread_ = std::thread([&]() {
        std::mutex                   mutex;
        std::unique_lock<std::mutex> lock(mutex);
        while(!stopWatch_) {
            auto list    = GVCPClient::instance().queryNetDeviceList();
            auto added   = utils::subtract_sets(list, netDevInfoList_);
            auto removed = utils::subtract_sets(netDevInfoList_, list);
            for(auto &&info: removed) {
                callback_(OB_DEVICE_REMOVED, info.mac);
            }
            for(auto &&info: added) {
                callback_(OB_DEVICE_ARRIVAL, info.mac);
            }

            netDevInfoList_ = list;
            condVar_.wait_for(lock, std::chrono::milliseconds(DEVICE_WATCHER_POLLING_INTERVAL_MSEC), [&]() { return stopWatch_; });
        }
    });
}

void NetDeviceWatcher::stop() {
    stopWatch_ = true;
    condVar_.notify_all();
    if(deviceWatchThread_.joinable()) {
        deviceWatchThread_.join();
    }
}

std::shared_ptr<ISourcePort> EthernetPal::getSourcePort(std::shared_ptr<const SourcePortInfo> portInfo) {
    std::unique_lock<std::mutex> lock(sourcePortMapMutex_);
    std::shared_ptr<ISourcePort> port;
    // clear expired weak_ptr
    for(auto it = sourcePortMap_.begin(); it != sourcePortMap_.end();) {
        if(it->second.expired()) {
            it = sourcePortMap_.erase(it);
        }
        else {
            ++it;
        }
    }

    // check if the port already exists in the map
    for(const auto &pair: sourcePortMap_) {
        if(pair.first == portInfo) {
            port = pair.second.lock();
            if(port != nullptr) {
                return port;
            }
        }
    }

    const auto &portType = portInfo->portType;
    switch(portType) {
    case SOURCE_PORT_NET_VENDOR:
        port = std::make_shared<VendorNetDataPort>(std::dynamic_pointer_cast<const NetSourcePortInfo>(portInfo));
        break;
    case SOURCE_PORT_NET_VENDOR_STREAM:
        port = std::make_shared<NetDataStreamPort>(std::dynamic_pointer_cast<const NetDataStreamPortInfo>(portInfo));
        break;
    case SOURCE_PORT_NET_RTSP:
        port = std::make_shared<RTSPStreamPort>(std::dynamic_pointer_cast<const RTSPStreamPortInfo>(portInfo));
        break;
    case SOURCE_PORT_NET_RTP:
        port = std::make_shared<RTPStreamPort>(std::dynamic_pointer_cast<const RTPStreamPortInfo>(portInfo));
        break;
    default:
        throw invalid_value_exception("Invalid port type!");
    }
    sourcePortMap_.insert(std::make_pair(portInfo, port));
    return port;
}

SourcePortInfoList EthernetPal::querySourcePortInfos() {
    auto infos = GVCPClient::instance().queryNetDeviceList();

    auto added         = utils::subtract_sets(infos, netDeviceInfoList_);
    auto removed       = utils::subtract_sets(netDeviceInfoList_, infos);
    netDeviceInfoList_ = infos;

    // Only re-query port information for newly online devices
    for(auto &&info: added) {
        sourcePortInfoList_.push_back(std::make_shared<NetSourcePortInfo>(SOURCE_PORT_NET_VENDOR, info.ip, DEFAULT_CMD_PORT, info.mac, info.sn, info.pid));
<<<<<<< HEAD
        if(info.pid == PID_FEMTO_MEGA || info.pid == PID_FEMTO_MEGA_I) {
            sourcePortInfoList_.push_back(
                std::make_shared<RTSPStreamPortInfo>(info.ip, static_cast<uint16_t>(8888), DEFAULT_CMD_PORT, OB_STREAM_COLOR, info.mac, info.sn, info.pid));
            sourcePortInfoList_.push_back(
                std::make_shared<RTSPStreamPortInfo>(info.ip, static_cast<uint16_t>(8554), DEFAULT_CMD_PORT, OB_STREAM_DEPTH, info.mac, info.sn, info.pid));
            sourcePortInfoList_.push_back(
                std::make_shared<RTSPStreamPortInfo>(info.ip, static_cast<uint16_t>(8554), DEFAULT_CMD_PORT, OB_STREAM_IR, info.mac, info.sn, info.pid));
            sourcePortInfoList_.push_back(
                std::make_shared<NetDataStreamPortInfo>(info.ip, static_cast<uint16_t>(8900), DEFAULT_CMD_PORT, info.mac, info.sn, info.pid));
        }
        else if(info.pid == PID_GEMINI335LE) {
            LOG_INFO("Create 335L rtp stream portInfo.");
            sourcePortInfoList_.push_back(std::make_shared<RTPStreamPortInfo>(info.lcalIp, info.ip, static_cast<uint16_t>(20000), DEFAULT_CMD_PORT,
                                                                              OB_STREAM_COLOR, info.mac, info.sn, info.pid));
            sourcePortInfoList_.push_back(std::make_shared<RTPStreamPortInfo>(info.lcalIp, info.ip, static_cast<uint16_t>(20002), DEFAULT_CMD_PORT,
                                                                              OB_STREAM_DEPTH, info.mac, info.sn, info.pid));
            sourcePortInfoList_.push_back(std::make_shared<RTPStreamPortInfo>(info.lcalIp, info.ip, static_cast<uint16_t>(20004), DEFAULT_CMD_PORT,
                                                                              OB_STREAM_IR_LEFT, info.mac, info.sn, info.pid));
            sourcePortInfoList_.push_back(std::make_shared<RTPStreamPortInfo>(info.lcalIp, info.ip, static_cast<uint16_t>(20006), DEFAULT_CMD_PORT,
                                                                              OB_STREAM_IR_RIGHT, info.mac, info.sn, info.pid));
            sourcePortInfoList_.push_back(std::make_shared<RTPStreamPortInfo>(info.lcalIp, info.ip, static_cast<uint16_t>(20010), DEFAULT_CMD_PORT,
                                                                              OB_STREAM_ACCEL, info.mac, info.sn, info.pid));
        }
=======
>>>>>>> 74667b27
    }

    // Delete devices that have been offline from the list
    for(auto &&info: removed) {
        auto iter = sourcePortInfoList_.begin();
        while(iter != sourcePortInfoList_.end()) {
            auto item = std::dynamic_pointer_cast<const NetSourcePortInfo>(*iter);
            if(item->address == info.ip && item->mac == info.mac && item->serialNumber == info.sn) {
                iter = sourcePortInfoList_.erase(iter);
            }
            else {
                ++iter;
            }
        }
    }
    return sourcePortInfoList_;
}

std::shared_ptr<IDeviceWatcher> EthernetPal::createDeviceWatcher() const {
    return std::make_shared<NetDeviceWatcher>();
}

std::shared_ptr<IPal> createNetPal() {
    return std::make_shared<EthernetPal>();
}

bool EthernetPal::changeNetDeviceIpConfig(std::string ipAddress, const OBNetIpConfig &config) {
    utils::unusedVar(ipAddress);
    utils::unusedVar(config);
#ifdef _WIN32
    return GVCPClient::instance().changeNetDeviceIpConfig(ipAddress, config);
#else
    return false;
#endif
}
}  // namespace libobsensor<|MERGE_RESOLUTION|>--- conflicted
+++ resolved
@@ -7,13 +7,6 @@
 namespace libobsensor {
 
 const uint16_t DEFAULT_CMD_PORT                     = 8090;
-<<<<<<< HEAD
-const uint16_t PID_FEMTO_MEGA                       = 0x0669;
-const uint16_t PID_FEMTO_MEGA_I                     = 0x06C0;
-const uint16_t PID_GEMINI2XL                        = 0x0671;
-const uint16_t PID_GEMINI335LE                      = 0x080E;
-=======
->>>>>>> 74667b27
 const uint16_t DEVICE_WATCHER_POLLING_INTERVAL_MSEC = 5000;
 
 NetDeviceWatcher::~NetDeviceWatcher() noexcept {
@@ -107,32 +100,6 @@
     // Only re-query port information for newly online devices
     for(auto &&info: added) {
         sourcePortInfoList_.push_back(std::make_shared<NetSourcePortInfo>(SOURCE_PORT_NET_VENDOR, info.ip, DEFAULT_CMD_PORT, info.mac, info.sn, info.pid));
-<<<<<<< HEAD
-        if(info.pid == PID_FEMTO_MEGA || info.pid == PID_FEMTO_MEGA_I) {
-            sourcePortInfoList_.push_back(
-                std::make_shared<RTSPStreamPortInfo>(info.ip, static_cast<uint16_t>(8888), DEFAULT_CMD_PORT, OB_STREAM_COLOR, info.mac, info.sn, info.pid));
-            sourcePortInfoList_.push_back(
-                std::make_shared<RTSPStreamPortInfo>(info.ip, static_cast<uint16_t>(8554), DEFAULT_CMD_PORT, OB_STREAM_DEPTH, info.mac, info.sn, info.pid));
-            sourcePortInfoList_.push_back(
-                std::make_shared<RTSPStreamPortInfo>(info.ip, static_cast<uint16_t>(8554), DEFAULT_CMD_PORT, OB_STREAM_IR, info.mac, info.sn, info.pid));
-            sourcePortInfoList_.push_back(
-                std::make_shared<NetDataStreamPortInfo>(info.ip, static_cast<uint16_t>(8900), DEFAULT_CMD_PORT, info.mac, info.sn, info.pid));
-        }
-        else if(info.pid == PID_GEMINI335LE) {
-            LOG_INFO("Create 335L rtp stream portInfo.");
-            sourcePortInfoList_.push_back(std::make_shared<RTPStreamPortInfo>(info.lcalIp, info.ip, static_cast<uint16_t>(20000), DEFAULT_CMD_PORT,
-                                                                              OB_STREAM_COLOR, info.mac, info.sn, info.pid));
-            sourcePortInfoList_.push_back(std::make_shared<RTPStreamPortInfo>(info.lcalIp, info.ip, static_cast<uint16_t>(20002), DEFAULT_CMD_PORT,
-                                                                              OB_STREAM_DEPTH, info.mac, info.sn, info.pid));
-            sourcePortInfoList_.push_back(std::make_shared<RTPStreamPortInfo>(info.lcalIp, info.ip, static_cast<uint16_t>(20004), DEFAULT_CMD_PORT,
-                                                                              OB_STREAM_IR_LEFT, info.mac, info.sn, info.pid));
-            sourcePortInfoList_.push_back(std::make_shared<RTPStreamPortInfo>(info.lcalIp, info.ip, static_cast<uint16_t>(20006), DEFAULT_CMD_PORT,
-                                                                              OB_STREAM_IR_RIGHT, info.mac, info.sn, info.pid));
-            sourcePortInfoList_.push_back(std::make_shared<RTPStreamPortInfo>(info.lcalIp, info.ip, static_cast<uint16_t>(20010), DEFAULT_CMD_PORT,
-                                                                              OB_STREAM_ACCEL, info.mac, info.sn, info.pid));
-        }
-=======
->>>>>>> 74667b27
     }
 
     // Delete devices that have been offline from the list
