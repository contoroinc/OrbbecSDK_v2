#pragma once
#include <functional>
#include <memory>
#include <string>
#include <vector>

#include "IFrame.hpp"
<<<<<<< HEAD
=======
#include "IStreamProfile.hpp"
#include "openobsdk/h/ObTypes.h"
>>>>>>> 87b60793

namespace libobsensor {

typedef std::function<void(std::shared_ptr<Frame>)> FilterCallback;
class IFilter {
public:
    virtual ~IFilter() noexcept = default;

    virtual const std::string &getName() const = 0;

    // Config
    virtual void               updateConfig(std::vector<std::string> &params) = 0;
    virtual const std::string &getConfigSchema() const                        = 0;

    virtual void reset()           = 0;  // Stop thread, clean memory, reset status
    virtual void enable(bool en)   = 0;
    virtual bool isEnabled() const = 0;

    // Synchronize
    virtual std::shared_ptr<Frame> process(std::shared_ptr<const Frame> frame) = 0;

    // Asynchronous
    virtual void pushFrame(std::shared_ptr<const Frame> frame) = 0;
    virtual void setCallback(FilterCallback cb)                = 0;
};

class IFormatConverter : virtual public IFilter {
public:
    virtual ~IFormatConverter() noexcept = default;

    virtual void setConversion(OBFormat srcFormat, OBFormat dstFormat) = 0;
};

class IFilterCreator {
public:
    virtual ~IFilterCreator() noexcept = default;

    virtual std::shared_ptr<IFilter> create() = 0;
};

class IPrivFilterCreator : public IFilterCreator {
public:
    ~IPrivFilterCreator() noexcept override                                   = default;
    std::shared_ptr<IFilter>         create() override                        = 0;
    virtual std::shared_ptr<IFilter> create(const std::string &activationKey) = 0;
    virtual const std::string       &getVendorSpecificCode() const            = 0;
};

}  // namespace libobsensor

#ifdef __cplusplus
extern "C" {
#endif
struct ob_filter_t {
    std::shared_ptr<libobsensor::IFilter> filter;
};
#ifdef __cplusplus
}
#endif<|MERGE_RESOLUTION|>--- conflicted
+++ resolved
@@ -5,11 +5,9 @@
 #include <vector>
 
 #include "IFrame.hpp"
-<<<<<<< HEAD
-=======
 #include "IStreamProfile.hpp"
 #include "openobsdk/h/ObTypes.h"
->>>>>>> 87b60793
+
 
 namespace libobsensor {
 
