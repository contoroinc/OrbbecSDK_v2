--- conflicted
+++ resolved
@@ -132,19 +132,11 @@
         }
     }
     else {
-<<<<<<< HEAD
-        auto to = other_frames.front();  // depth to other
-
-        auto original_profile = depth->getStreamProfile()->as<VideoStreamProfile>();
-        auto to_profile       = to->getStreamProfile()->as<VideoStreamProfile>();
-        auto alignProfile     = createAlignedProfile(original_profile, to_profile);
-=======
         auto from = depth;
         if(other_frames.empty() && !alignProfile_ && !toProfile_) {
             LOG_WARN("No other frame or align profile or to profile found!");
             return nullptr;
         }
->>>>>>> 8b662c1b
 
         std::shared_ptr<VideoStreamProfile> alignToProfile;
         if(!other_frames.empty()) {
