// Copyright (c) Orbbec Inc. All Rights Reserved.
// Licensed under the MIT License.

#ifndef D2C_DEPTH_TO_COLOR_IMPL_H
#define D2C_DEPTH_TO_COLOR_IMPL_H

#include <string>
#include <utility>
#include <unordered_map>
#include <memory>
#include "libobsensor/h/ObTypes.h"

#if(defined(__ARM_NEON__) || defined(__aarch64__) || defined(__arm__))
#include "SSE2NEON.h"
#else
#include <xmmintrin.h>
#include <smmintrin.h>
#endif

namespace libobsensor {

#define EPSILON (1e-6)

struct ResHashFunc {
    size_t operator()(const std::pair<int, int> &p) const {
        return (((uint32_t)p.first & 0xFFFF) << 16) | ((uint32_t)p.second & 0xFFFF);
    }
};

struct ResComp {
    bool operator()(const std::pair<int, int> &p1, const std::pair<int, int> &p2) const {
        return p1.first == p2.first && p1.second == p2.second;
    }
};

/**
 * @brief Implementation of Alignment
 */
class AlignImpl {
public:
    AlignImpl();

    ~AlignImpl();

    /**
     * @brief Load parameters and set up LUT
     * @param[in] depth_intrin intrisics of depth frame
     * @param[in] depth_disto distortion parameters of depth frame
     * @param[in] rgb_intrin intrinsics of color frame
     * @param[in] rgb_disto distortion parameters of color frame
     * @param[in] depth_to_rgb rotation and translation from depth to color
     * @param[in] depth_unit_mm depth scale in millimeter
     * @param[in] add_target_distortion switch to add distortion of the target frame
     * @param[in] gap_fill_copy switch to fill gaps with copy or nearest-interpolation after alignment
     * @param[in] auto_scale_down switch to automatically scale down resolution of depth frame
     *
     */
    void initialize(OBCameraIntrinsic depth_intrin, OBCameraDistortion depth_disto, OBCameraIntrinsic rgb_intrin, OBCameraDistortion rgb_disto,
                    OBExtrinsic depth_to_rgb, float depth_unit_mm, bool add_target_distortion, bool gap_fill_copy);

    /**
     * @brief Get depth unit in millimeter
     *
     * @return float depth scale in millimeter
     */
    float getDepthUnit() {
        return depth_unit_mm_;
    };

    /**
     * @brief Prepare LUTs of depth undistortion and rotation
     */
    void prepareDepthResolution();

    /**
     * @brief Clear buffer and de-initialize
     */
    void reset();

    /**
     * @brief       Align depth to color
     * @param[in]       depth_buffer  data buffer of the depth frame in row-major order
     * @param[in]       depth_width   width of the depth frame
     * @param[in]       depth_height  height of the depth frame
     * @param[out]  out_depth     aligned data buffer in row-major order
     * @param[in]       color_width   width of the color frame
     * @param[in]       color_height  height of the color frame
     * @param[in]       map    coordinate mapping for C2D
     * @param[in]       withSSE switch to speed up with SSE
     * @retval  -1  fail
     * @retval  0   succeed
     */
    int D2C(const uint16_t *depth_buffer, int depth_width, int depth_height, uint16_t *out_depth, int color_width, int color_height, int *map = nullptr,
            bool withSSE = true);

    /**
     * @brief Align color to depth
     * @param[in] depth_buffer data buffer of the depth frame in row-major order
     * @param[in] depth_width  width of the depth frame
     * @param[in] depth_height height of the depth frame
     * @param[in] rgb_buffer   data buffer the to-align color frame
     * @param[out] out_rgb      aligned data buffer of the color frame
     * @param[in] color_width  width of the to-align color frame
     * @param[in] color_height height of the to-align color frame
     * @param[in] format       pixel format of the color fraem
     * @retval -1 fail
     * @retval 0 succeed
     */
    int C2D(const uint16_t *depth_buffer, int depth_width, int depth_height, const void *rgb_buffer, void *out_rgb, int color_width, int color_height,
            OBFormat format, bool withSSE = true);

private:
    void clearMatrixCache();

    void D2CWithoutSSE(const uint16_t *depth_buffer, uint16_t *out_depth, const float *coeff_x, const float *coeff_y, const float *coeff_z, int *map = nullptr);
    void D2CWithSSE(const uint16_t *depth_buffer, uint16_t *out_depth, const float *coeff_x, const float *coeff_y, const float *coeff_z, int *map = nullptr);
    /** SSE speed-ed depth to color alignment with different distortion model */
    void distortedWithSSE(__m128 &nx, __m128 &ny, const __m128 x2, const __m128 y2, const __m128 r2);
    void KBDistortedWithSSE(__m128 &nx, __m128 &ny, const __m128 r2);
    void BMDistortedWithSSE(__m128 &nx, __m128 &ny, const __m128 x2, const __m128 y2, const __m128 r2);

    void transferDepth(const float *pixelx, const float *pixely, const float *depth, const int npts, const int point_index, uint16_t *out_depth, int *map);

    /**
     * @brief               Transfer pixels of the source image buffer to the target
     * @tparam T            pixel type, like uint8_t, uint16_t, etc.
     * @param map           coordinate map of the same dimensions as the target
     * @param src_buffer    the source image buffer
     * @param src_width     columns of the source image
     * @param src_height    rows of the source image
     * @param dst_buffer    the target image buffer
     * @param dst_width
     */
    template <typename T> void mapPixel(const int *map, const T *src_buffer, int src_width, int src_height, T *dst_buffer, int dst_width, int dst_height);

private:
    bool initialized_;

    /** Linear/Distortion Rotation Coeff hash table */
    std::unordered_map<std::pair<int, int>, float *, ResHashFunc, ResComp> rot_coeff_ht_x;
    std::unordered_map<std::pair<int, int>, float *, ResHashFunc, ResComp> rot_coeff_ht_y;
    std::unordered_map<std::pair<int, int>, float *, ResHashFunc, ResComp> rot_coeff_ht_z;

    float              depth_unit_mm_;            // depth scale
    bool               add_target_distortion_;    // distort align frame with target coefficent
    bool               need_to_undistort_depth_;  // undistort depth is necessary
    bool               gap_fill_copy_;            // filling cracks with copy
<<<<<<< HEAD
=======
    float              auto_down_scale_;          // depth resolution scale
    float              resv[3];                   // reserved for alignment
>>>>>>> 8b662c1b
    OBCameraIntrinsic  depth_intric_{};
    OBCameraIntrinsic  rgb_intric_{};
    OBCameraDistortion depth_disto_{};
    OBCameraDistortion rgb_disto_{};
    OBExtrinsic        transform_{};              // should be depth-to-rgb all the time
    float              scaled_trans_[3] = { 0 };  // scaled translation

    // possible inflection point of the calibrated K6 distortion curve
    float r2_max_loc_;

    // members for SSE
    __m128 color_cx_;
    __m128 color_cy_;
    __m128 color_fx_;
    __m128 color_fy_;
    __m128 color_k1_;
    __m128 color_k2_;
    __m128 color_k3_;
    __m128 color_k4_;
    __m128 color_k5_;
    __m128 color_k6_;
    __m128 color_p1_;
    __m128 color_p2_;
    __m128 scaled_trans_1_;
    __m128 scaled_trans_2_;
    __m128 scaled_trans_3_;
    __m128 r2_max_loc_sse_;

    const static __m128  POINT_FIVE;
    const static __m128  TWO;
    const static __m128i ZERO;
    const static __m128  ZERO_F;
};

#endif  // D2C_DEPTH_TO_COLOR_IMPL_H
}  // namespace<|MERGE_RESOLUTION|>--- conflicted
+++ resolved
@@ -145,11 +145,8 @@
     bool               add_target_distortion_;    // distort align frame with target coefficent
     bool               need_to_undistort_depth_;  // undistort depth is necessary
     bool               gap_fill_copy_;            // filling cracks with copy
-<<<<<<< HEAD
-=======
     float              auto_down_scale_;          // depth resolution scale
     float              resv[3];                   // reserved for alignment
->>>>>>> 8b662c1b
     OBCameraIntrinsic  depth_intric_{};
     OBCameraIntrinsic  rgb_intric_{};
     OBCameraDistortion depth_disto_{};
