--- conflicted
+++ resolved
@@ -25,12 +25,8 @@
     case OB_STREAM_IR_LEFT:
     case OB_STREAM_IR_RIGHT:
     case OB_STREAM_RAW_PHASE:
-<<<<<<< HEAD
     case OB_STREAM_DISPARITY:
         return createVideoStreamProfile(streamType, frameFormat, OB_WIDTH_ANY, OB_HEIGHT_ANY, OB_FPS_ANY);
-=======
-        return createVideoStreamProfile(streamType, frameFormat, 0, 0, 0,deviceType);
->>>>>>> 9f49b995
 
     default:
         throw invalid_value_exception("Invalid stream type");
