#pragma once

#include "StreamProfile.hpp"

namespace libobsensor {
namespace StreamProfileFactory {

std::shared_ptr<StreamProfile> createStreamProfile(OBStreamType type, OBFormat frameFormat);

std::shared_ptr<VideoStreamProfile> createVideoStreamProfile(OBStreamType type, OBFormat format, uint32_t width, uint32_t height, uint32_t fps);
<<<<<<< HEAD
=======

>>>>>>> 87b60793
std::shared_ptr<VideoStreamProfile> createVideoStreamProfile(std::shared_ptr<LazySensor> owner, OBStreamType type, OBFormat format, uint32_t width, uint32_t height,
                                                             uint32_t fps);

                                                    

std::shared_ptr<AccelStreamProfile> createAccelStreamProfile(OBAccelFullScaleRange fullScaleRange, OBAccelSampleRate sampleRate);
std::shared_ptr<AccelStreamProfile> createAccelStreamProfile(std::shared_ptr<LazySensor> owner, OBAccelFullScaleRange fullScaleRange, OBAccelSampleRate sampleRate);

std::shared_ptr<GyroStreamProfile> createGyroStreamProfile(OBGyroFullScaleRange fullScaleRange, OBGyroSampleRate sampleRate);
std::shared_ptr<GyroStreamProfile> createGyroStreamProfile(std::shared_ptr<LazySensor> owner, OBGyroFullScaleRange fullScaleRange, OBGyroSampleRate sampleRate);

}  // namespace StreamProfileFactory
}  // namespace libobsensor<|MERGE_RESOLUTION|>--- conflicted
+++ resolved
@@ -8,17 +8,12 @@
 std::shared_ptr<StreamProfile> createStreamProfile(OBStreamType type, OBFormat frameFormat);
 
 std::shared_ptr<VideoStreamProfile> createVideoStreamProfile(OBStreamType type, OBFormat format, uint32_t width, uint32_t height, uint32_t fps);
-<<<<<<< HEAD
-=======
-
->>>>>>> 87b60793
-std::shared_ptr<VideoStreamProfile> createVideoStreamProfile(std::shared_ptr<LazySensor> owner, OBStreamType type, OBFormat format, uint32_t width, uint32_t height,
-                                                             uint32_t fps);
-
-                                                    
+std::shared_ptr<VideoStreamProfile> createVideoStreamProfile(std::shared_ptr<LazySensor> owner, OBStreamType type, OBFormat format, uint32_t width,
+                                                             uint32_t height, uint32_t fps);
 
 std::shared_ptr<AccelStreamProfile> createAccelStreamProfile(OBAccelFullScaleRange fullScaleRange, OBAccelSampleRate sampleRate);
-std::shared_ptr<AccelStreamProfile> createAccelStreamProfile(std::shared_ptr<LazySensor> owner, OBAccelFullScaleRange fullScaleRange, OBAccelSampleRate sampleRate);
+std::shared_ptr<AccelStreamProfile> createAccelStreamProfile(std::shared_ptr<LazySensor> owner, OBAccelFullScaleRange fullScaleRange,
+                                                             OBAccelSampleRate sampleRate);
 
 std::shared_ptr<GyroStreamProfile> createGyroStreamProfile(OBGyroFullScaleRange fullScaleRange, OBGyroSampleRate sampleRate);
 std::shared_ptr<GyroStreamProfile> createGyroStreamProfile(std::shared_ptr<LazySensor> owner, OBGyroFullScaleRange fullScaleRange, OBGyroSampleRate sampleRate);
