# Third-party Libraries

This folder contains libraries and headers of a few very popular third-party libraries that are used in the
OpenOrbbecSDK.

The libraries included in this folder are:

<<<<<<< HEAD
| Library | Description | License | Link |
|---------|-------------|------|---|
| libusb | A cross-platform library for USB device access | LGPL-2.1 | <https://github.com/libusb/libusb> |
| spdlog v1.11.0 | A fast C++ logging library | MIT | <https://github.com/gabime/spdlog> |
| libjpeg v2.0 | a C/C++ library designed for efficient manipulation of YUV image data |  BSD-3-Clause | <https://github.com/libjpeg-turbo/libjpeg-turbo> |
| libyuv | An open source project that includes YUV scaling and conversion functionality | BSD-3-Clause | <https://chromium.googlesource.com/libyuv/libyuv> |
| dylib v2.2.1
=======
| Library        | Description                                    | License      | Link                                           |
|----------------|------------------------------------------------|--------------|------------------------------------------------|
| libusb         | A cross-platform library for USB device access | LGPL-2.1     | <https://github.com/libusb/libusb>             |
| spdlog v1.11.0 | A fast C++ logging library                     | MIT          | <https://github.com/gabime/spdlog>             |
| dylib v2.2.1   | A cross-platform shared library loader         | BSD-3-Clause | <https://github.com/tpoechtrager/cctools-port> |
| live555        | A library for streaming media over the network |              |                                                |
>>>>>>> f92bf30b
<|MERGE_RESOLUTION|>--- conflicted
+++ resolved
@@ -5,19 +5,11 @@
 
 The libraries included in this folder are:
 
-<<<<<<< HEAD
 | Library | Description | License | Link |
 |---------|-------------|------|---|
 | libusb | A cross-platform library for USB device access | LGPL-2.1 | <https://github.com/libusb/libusb> |
 | spdlog v1.11.0 | A fast C++ logging library | MIT | <https://github.com/gabime/spdlog> |
+| dylib v2.2.1   | A cross-platform shared library loader         | BSD-3-Clause | <https://github.com/tpoechtrager/cctools-port> |
 | libjpeg v2.0 | a C/C++ library designed for efficient manipulation of YUV image data |  BSD-3-Clause | <https://github.com/libjpeg-turbo/libjpeg-turbo> |
 | libyuv | An open source project that includes YUV scaling and conversion functionality | BSD-3-Clause | <https://chromium.googlesource.com/libyuv/libyuv> |
-| dylib v2.2.1
-=======
-| Library        | Description                                    | License      | Link                                           |
-|----------------|------------------------------------------------|--------------|------------------------------------------------|
-| libusb         | A cross-platform library for USB device access | LGPL-2.1     | <https://github.com/libusb/libusb>             |
-| spdlog v1.11.0 | A fast C++ logging library                     | MIT          | <https://github.com/gabime/spdlog>             |
-| dylib v2.2.1   | A cross-platform shared library loader         | BSD-3-Clause | <https://github.com/tpoechtrager/cctools-port> |
-| live555        | A library for streaming media over the network |              |                                                |
->>>>>>> f92bf30b
+| live555        | A library for streaming media over the network |              |                                                |