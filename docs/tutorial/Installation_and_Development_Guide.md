--- conflicted
+++ resolved
@@ -13,22 +13,7 @@
 
 #### windows
 
-<<<<<<< HEAD
-##### 1. Configure OpenCV
-
-> Examples dependency, This is not required, but you will have to install OpenCV if you want to build the examples yourself.
-
-Data rendering relies on the third-party library OpenCV. Here we take an example to demonstrate the installation configuration.
-
-- Execute the OpenCV installation file, select the directory where opencv is to be installed, and click extract to execute the installation.
-- Add the path of OpenCV in the environment variables of the system, enter OpenCV_DIR for the variable name, pay attention to the capitalization of the letters, and the variable value is the path to the build folder of the OpenCV installation directory.
-
-##### 2. Metadata registration
-
-For windows,you need to register the metadata associated with frames (this includes things like timestamps and other information about the video frame).
-=======
 For windows, you need to register the metadata associated with frames (this includes things like timestamps and other information about the video frame).
->>>>>>> c3a73ffd
 
 - Metadata registration follow this:[/scripts/env_setup/obsensor_metadata_win10.md](/scripts/env_setup/obsensor_metadata_win10.md)
 
