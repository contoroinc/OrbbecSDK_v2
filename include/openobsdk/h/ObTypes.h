﻿// License: Apache 2.0. See LICENSE file in root directory.
// Copyright(c) 2020 Orbbec  Corporation. All Rights Reserved.

/**
 * @file ObTypes.h
 * @brief Provide structs commonly used in the SDK, enumerating constant definitions.
 */

#pragma once

#include "Export.h"

#pragma pack(push, 1)  // struct 1-byte align

#ifdef __cplusplus
extern "C" {
#endif

#include <stdbool.h>
#include <stdint.h>

typedef struct ob_context_t              ob_context;
typedef struct ob_device_t               ob_device;
typedef struct ob_device_info_t          ob_device_info;
typedef struct ob_device_list_t          ob_device_list;
typedef struct ob_camera_param_list_t    ob_camera_param_list;
typedef struct ob_sensor_t               ob_sensor;
typedef struct ob_sensor_list_t          ob_sensor_list;
typedef struct ob_stream_profile_t       ob_stream_profile;
typedef struct ob_stream_profile_list_t  ob_stream_profile_list;
typedef struct ob_frame_t                ob_frame;
typedef struct ob_filter_t               ob_filter;
typedef struct ob_pipeline_t             ob_pipeline;
typedef struct ob_config_t               ob_config;
typedef struct ob_recorder_t             ob_recorder;
typedef struct ob_playback_t             ob_playback;
typedef struct ob_depth_work_mode_list_t ob_depth_work_mode_list;
typedef struct ob_filter_list_t          ob_filter_list;
typedef struct ob_filters_t              ob_filters;
typedef struct ob_device_preset_list_t   ob_device_preset_list;

#define OB_WIDTH_ANY 0
#define OB_HEIGHT_ANY 0
#define OB_FPS_ANY 0
#define OB_FORMAT_ANY OB_FORMAT_UNKNOWN
#define OB_PROFILE_DEFAULT 0
#define OB_DEFAULT_STRIDE_BYTES 0

/**
 * @brief send data or receive data return status type
 */
typedef enum {
    HP_STATUS_OK                      = 0,      /**< success*/
    HP_STATUS_NO_DEVICE_FOUND         = 1,      /**< No device found*/
    HP_STATUS_CONTROL_TRANSFER_FAILED = 2,      /**< Transfer failed*/
    HP_STATUS_UNKNOWN_ERROR           = 0xffff, /**< Unknown error*/
} OBHPStatusCode,
    ob_hp_status_code;

/**
 * @brief the permission type of api or property
 */
typedef enum {
    OB_PERMISSION_DENY       = 0,   /**< no permission */
    OB_PERMISSION_READ       = 1,   /**< can read */
    OB_PERMISSION_WRITE      = 2,   /**< can write */
    OB_PERMISSION_READ_WRITE = 3,   /**< can read and write */
    OB_PERMISSION_ANY        = 255, /**< any situation above */
} OBPermissionType,
    ob_permission_type;

/**
 * @brief error code
 */
typedef enum {
    OB_STATUS_OK    = 0, /**< status ok */
    OB_STATUS_ERROR = 1, /**< status error */
} OBStatus,
    ob_status;

/**
 * @brief log level, the higher the level, the stronger the log filter
 */
typedef enum {
    OB_LOG_SEVERITY_DEBUG, /**< debug */
    OB_LOG_SEVERITY_INFO,  /**< information */
    OB_LOG_SEVERITY_WARN,  /**< warning */
    OB_LOG_SEVERITY_ERROR, /**< error */
    OB_LOG_SEVERITY_FATAL, /**< fatal error */
    OB_LOG_SEVERITY_OFF    /**< off (close LOG) */
} OBLogSeverity,
    ob_log_severity, DEVICE_LOG_SEVERITY_LEVEL, OBDeviceLogSeverityLevel, ob_device_log_severity_level;
#define OB_LOG_SEVERITY_NONE OB_LOG_SEVERITY_OFF

/**
 * @brief The exception types in the SDK, through the exception type, you can easily determine the specific type of error.
 * For detailed error API interface functions and error logs, please refer to the information of ob_error
 */
typedef enum {
    OB_EXCEPTION_TYPE_UNKNOWN,             /**< Unknown error, an error not clearly defined by the SDK */
    OB_EXCEPTION_STD_EXCEPTION,            /** < Standard exception, an error caused by the standard library */
    OB_EXCEPTION_TYPE_CAMERA_DISCONNECTED, /**< Camera/Device has been disconnected, the camera/device is not available */
    OB_EXCEPTION_TYPE_PLATFORM,            /**< An error in the SDK adaptation platform layer, which means an error in the implementation of a specific system
                                              platform */
    OB_EXCEPTION_TYPE_INVALID_VALUE,       /**< Invalid parameter type exception, need to check input parameter */
    OB_EXCEPTION_TYPE_WRONG_API_CALL_SEQUENCE, /**< Wrong API call sequence, the API is called in the wrong order or the wrong parameter is passed */
    OB_EXCEPTION_TYPE_NOT_IMPLEMENTED,         /**< SDK and firmware have not yet implemented this function or feature */
    OB_EXCEPTION_TYPE_IO,                      /**< SDK access IO exception error */
    OB_EXCEPTION_TYPE_MEMORY,                  /**< SDK access and use memory errors. For example, the frame fails to allocate memory */
    OB_EXCEPTION_TYPE_UNSUPPORTED_OPERATION,   /**< Unsupported operation type error by SDK or device */
} OBExceptionType,
    ob_exception_type;

/**
 * @brief The error class exposed by the SDK, users can get detailed error information according to the error
 */
typedef struct ob_error {
    ob_status         status;          ///< Describe the status code of the error, as compatible with previous customer status code requirements
    char              message[256];    ///< Describe the detailed error log
    char              function[256];   ///< Describe the name of the function where the error occurred
    char              args[256];       ///< Describes the parameters passed to the function when an error occurs. Used to check whether the parameter is wrong
    ob_exception_type exception_type;  ///< The description is the specific error type of the SDK
} ob_error;

/**
 * @brief Enumeration value describing the sensor type
 */
typedef enum {
    OB_SENSOR_UNKNOWN   = 0, /**< Unknown type sensor */
    OB_SENSOR_IR        = 1, /**< IR */
    OB_SENSOR_COLOR     = 2, /**< Color */
    OB_SENSOR_DEPTH     = 3, /**< Depth */
    OB_SENSOR_ACCEL     = 4, /**< Accel */
    OB_SENSOR_GYRO      = 5, /**< Gyro */
    OB_SENSOR_IR_LEFT   = 6, /**< left IR for stereo camera*/
    OB_SENSOR_IR_RIGHT  = 7, /**< Right IR for stereo camera*/
    OB_SENSOR_RAW_PHASE = 8, /**< Raw Phase */
<<<<<<< HEAD
    OB_SENSOR_DISPARITY = 9, /**< Disparity */
    OB_SENSOR_COUNT,      /**The total number of sensor types, is not a valid sensor type */
    OB_SENSOR_SYNTHETIC,     /**< Synthetic sensor, used inside the SDK to handle multi sensor streams on one class/object, not a valid sensor type for external use */

=======
    OB_SENSOR_COUNT,         /**The total number of sensor types, is not a valid sensor type */
    OB_SENSOR_SYNTHETIC, /**< Synthetic sensor, used inside the SDK to handle multi sensor streams on one class/object, not a valid sensor type for external use
                          */
>>>>>>> 87b60793
} OBSensorType,
    ob_sensor_type;

/**
 * @brief Enumeration value describing the type of data stream
 */
typedef enum {
    OB_STREAM_UNKNOWN   = -1, /**< Unknown type stream */
    OB_STREAM_VIDEO     = 0,  /**< Video stream (infrared, color, depth streams are all video streams) */
    OB_STREAM_IR        = 1,  /**< IR stream */
    OB_STREAM_COLOR     = 2,  /**< color stream */
    OB_STREAM_DEPTH     = 3,  /**< depth stream */
    OB_STREAM_ACCEL     = 4,  /**< Accelerometer data stream */
    OB_STREAM_GYRO      = 5,  /**< Gyroscope data stream */
    OB_STREAM_IR_LEFT   = 6,  /**< Left IR stream for stereo camera */
    OB_STREAM_IR_RIGHT  = 7,  /**< Right IR stream for stereo camera */
    OB_STREAM_RAW_PHASE = 8,  /**< RawPhase Stream */
    OB_STREAM_DISPARITY = 9,  /**< Disparity Stream*/
    OB_STREAM_COUNT,          /**< The total number of stream type,is not a valid stream type */
} OBStreamType,
    ob_stream_type;

/**
 * @brief Enumeration value describing the type of frame
 */
typedef enum {
    OB_FRAME_UNKNOWN   = -1, /**< Unknown frame type */
    OB_FRAME_VIDEO     = 0,  /**< Video frame */
    OB_FRAME_IR        = 1,  /**< IR frame */
    OB_FRAME_COLOR     = 2,  /**< Color frame */
    OB_FRAME_DEPTH     = 3,  /**< Depth frame */
    OB_FRAME_ACCEL     = 4,  /**< Accelerometer data frame */
    OB_FRAME_SET       = 5,  /**< Frame collection (internally contains a variety of data frames) */
    OB_FRAME_POINTS    = 6,  /**< Point cloud frame */
    OB_FRAME_GYRO      = 7,  /**< Gyroscope data frame */
    OB_FRAME_IR_LEFT   = 8,  /**< Left IR frame for stereo camera */
    OB_FRAME_IR_RIGHT  = 9,  /**< Right IR frame for stereo camera */
    OB_FRAME_RAW_PHASE = 10, /**< Raw Phase frame*/
    OB_FRAME_DISPARITY = 11, /**< Disparity frame*/
    OB_FRAME_COUNT,          /**< The total number of frame types, is not a valid frame type */
} OBFrameType,
    ob_frame_type;

/**
 * @brief Enumeration value describing the pixel format
 */
typedef enum {
    OB_FORMAT_UNKNOWN    = -1, /*< unknown format */
    OB_FORMAT_YUYV       = 0,  /**< YUYV format */
    OB_FORMAT_YUY2       = 1,  /**< YUY2 format (the actual format is the same as YUYV) */
    OB_FORMAT_UYVY       = 2,  /**< UYVY format */
    OB_FORMAT_NV12       = 3,  /**< NV12 format */
    OB_FORMAT_NV21       = 4,  /**< NV21 format */
    OB_FORMAT_MJPG       = 5,  /**< MJPEG encoding format */
    OB_FORMAT_H264       = 6,  /**< H.264 encoding format */
    OB_FORMAT_H265       = 7,  /**< H.265 encoding format */
    OB_FORMAT_Y16        = 8,  /**< Y16 format, 16-bit per pixel, single-channel*/
    OB_FORMAT_Y8         = 9,  /**< Y8 format, 8-bit per pixel, single-channel */
    OB_FORMAT_Y10        = 10, /**< Y10 format, 10-bit per pixel, single-channel(SDK will unpack into Y16 by default) */
    OB_FORMAT_Y11        = 11, /**< Y11 format, 11-bit per pixel, single-channel (SDK will unpack into Y16 by default) */
    OB_FORMAT_Y12        = 12, /**< Y12 format, 12-bit per pixel, single-channel(SDK will unpack into Y16 by default) */
    OB_FORMAT_GRAY       = 13, /**< GRAY (the actual format is the same as YUYV) */
    OB_FORMAT_HEVC       = 14, /**< HEVC encoding format (the actual format is the same as H265) */
    OB_FORMAT_I420       = 15, /**< I420 format */
    OB_FORMAT_ACCEL      = 16, /**< Acceleration data format */
    OB_FORMAT_GYRO       = 17, /**< Gyroscope data format */
    OB_FORMAT_POINT      = 19, /**< XYZ 3D coordinate point format, @ref OBPoint */
    OB_FORMAT_RGB_POINT  = 20, /**< XYZ 3D coordinate point format with RGB information, @ref OBColorPoint */
    OB_FORMAT_RLE        = 21, /**< RLE pressure test format (SDK will be unpacked into Y16 by default) */
    OB_FORMAT_RGB        = 22, /**< RGB format (actual RGB888)  */
    OB_FORMAT_BGR        = 23, /**< BGR format (actual BGR888) */
    OB_FORMAT_Y14        = 24, /**< Y14 format, 14-bit per pixel, single-channel (SDK will unpack into Y16 by default) */
    OB_FORMAT_BGRA       = 25, /**< BGRA format */
    OB_FORMAT_COMPRESSED = 26, /**< Compression format */
    OB_FORMAT_RVL        = 27, /**< RVL pressure test format (SDK will be unpacked into Y16 by default) */
    OB_FORMAT_Z16        = 28, /**< Is same as Y16*/
    OB_FORMAT_YV12       = 29, /**< Is same as Y12, using for right ir stream*/
    OB_FORMAT_BA81       = 30, /**< Is same as Y8, using for right ir stream*/
    OB_FORMAT_RGBA       = 31, /**< RGBA format */
    OB_FORMAT_BYR2       = 32, /**< byr2 format */
    OB_FORMAT_RW16       = 33, /**< RAW16 format */
    OB_FORMAT_DISP16     = 34, /**< Y16 format for disparity map*/
} OBFormat,
    ob_format;

#define OB_FORMAT_RGB888 OB_FORMAT_RGB  // Alias of OB_FORMAT_RGB for compatibility
#define OB_FORMAT_MJPEG OB_FORMAT_MJPG  // Alias of OB_FORMAT_MJPG for compatibility

// Check if the format is a fixed data size format
#define IS_FIXED_SIZE_FORMAT(format)                                                                                                         \
    (format != OB_FORMAT_MJPG && format != OB_FORMAT_H264 && format != OB_FORMAT_H265 && format != OB_FORMAT_HEVC && format != OB_FORMAT_RLE \
     && format != OB_FORMAT_RVL)

// Check if the format is a packed format, which means the data of pixels is not continuous or bytes aligned in memory
#define IS_PACKED_FORMAT(format) \
    (format == OB_FORMAT_Y10 || format == OB_FORMAT_Y11 || format == OB_FORMAT_Y12 || format == OB_FORMAT_Y14 || format == OB_FORMAT_RLE)

/**
 * @brief Enumeration value describing the firmware upgrade status
 */
typedef enum {
    STAT_VERIFY_SUCCESS = 5,  /**< Image file verifify success */
    STAT_FILE_TRANSFER  = 4,  /**< file transfer */
    STAT_DONE           = 3,  /**< update completed */
    STAT_IN_PROGRESS    = 2,  /**< upgrade in process */
    STAT_START          = 1,  /**< start the upgrade */
    STAT_VERIFY_IMAGE   = 0,  /**< Image file verification */
    ERR_VERIFY          = -1, /**< Verification failed */
    ERR_PROGRAM         = -2, /**< Program execution failed */
    ERR_ERASE           = -3, /**< Flash parameter failed */
    ERR_FLASH_TYPE      = -4, /**< Flash type error */
    ERR_IMAGE_SIZE      = -5, /**< Image file size error */
    ERR_OTHER           = -6, /**< other errors */
    ERR_DDR             = -7, /**< DDR access error */
    ERR_TIMEOUT         = -8  /**< timeout error */
} OBUpgradeState, OBFwUpdateState,
    ob_upgrade_state, ob_fw_update_state;

/**
 * @brief Enumeration value describing the file transfer status
 */
typedef enum {
    FILE_TRAN_STAT_TRANSFER         = 2,  /**< File transfer */
    FILE_TRAN_STAT_DONE             = 1,  /**< File transfer succeeded */
    FILE_TRAN_STAT_PREPAR           = 0,  /**< Preparing */
    FILE_TRAN_ERR_DDR               = -1, /**< DDR access failed */
    FILE_TRAN_ERR_NOT_ENOUGH_SPACE  = -2, /**< Insufficient target space error */
    FILE_TRAN_ERR_PATH_NOT_WRITABLE = -3, /**< Destination path is not writable */
    FILE_TRAN_ERR_MD5_ERROR         = -4, /**< MD5 checksum error */
    FILE_TRAN_ERR_WRITE_FLASH_ERROR = -5, /**< Write flash error */
    FILE_TRAN_ERR_TIMEOUT           = -6  /**< Timeout error */
} OBFileTranState,
    ob_file_tran_state;

/**
 * @brief Enumeration value describing the data transfer status
 */
typedef enum {
    DATA_TRAN_STAT_VERIFY_DONE  = 4,  /**< data verify done */
    DATA_TRAN_STAT_STOPPED      = 3,  /**< data transfer stoped */
    DATA_TRAN_STAT_DONE         = 2,  /**< data transfer completed */
    DATA_TRAN_STAT_VERIFYING    = 1,  /**< data verifying */
    DATA_TRAN_STAT_TRANSFERRING = 0,  /**< data transferring */
    DATA_TRAN_ERR_BUSY          = -1, /**< Transmission is busy */
    DATA_TRAN_ERR_UNSUPPORTED   = -2, /**< Not supported */
    DATA_TRAN_ERR_TRAN_FAILED   = -3, /**< Transfer failed */
    DATA_TRAN_ERR_VERIFY_FAILED = -4, /**< Test failed */
    DATA_TRAN_ERR_OTHER         = -5  /**< Other errors */
} OBDataTranState,
    ob_data_tran_state;

/**
 * @brief Structure for transmitting data blocks
 */
typedef struct {
    uint8_t *data;          ///< Pointer to current block data
    uint32_t size;          ///< Length of current block data
    uint32_t offset;        ///< Offset of current data block relative to complete data
    uint32_t fullDataSize;  ///< Size of full data
} OBDataChunk, ob_data_chunk;

/**
 * @brief Structure for integer range
 */
typedef struct {
    int32_t cur;   ///< Current value
    int32_t max;   ///< Maximum value
    int32_t min;   ///< Minimum value
    int32_t step;  ///< Step value
    int32_t def;   ///< Default value
} OBIntPropertyRange, ob_int_property_range;

/**
 * @brief Structure for float range
 */
typedef struct {
    float cur;   ///< Current value
    float max;   ///< Maximum value
    float min;   ///< Minimum value
    float step;  ///< Step value
    float def;   ///< Default value
} OBFloatPropertyRange, ob_float_property_range;

/**
 * @brief Structure for float range
 */
typedef struct {
    uint16_t cur;   ///< Current value
    uint16_t max;   ///< Maximum value
    uint16_t min;   ///< Minimum value
    uint16_t step;  ///< Step value
    uint16_t def;   ///< Default value
} OBUint16PropertyRange, ob_uint16_property_range;

/**
 * @brief Structure for float range
 */
typedef struct {
    uint8_t cur;   ///< Current value
    uint8_t max;   ///< Maximum value
    uint8_t min;   ///< Minimum value
    uint8_t step;  ///< Step value
    uint8_t def;   ///< Default value
} OBUint8PropertyRange, ob_uint8_property_range;

/**
 * @brief Structure for boolean range
 */
typedef struct {
    bool cur;   ///< Current value
    bool max;   ///< Maximum value
    bool min;   ///< Minimum value
    bool step;  ///< Step value
    bool def;   ///< Default value
} OBBoolPropertyRange, ob_bool_property_range;

/**
 * @brief Structure for camera intrinsic parameters
 */
typedef struct {
    float   fx;      ///< Focal length in x direction
    float   fy;      ///< Focal length in y direction
    float   cx;      ///< Optical center abscissa
    float   cy;      ///< Optical center ordinate
    int16_t width;   ///< Image width
    int16_t height;  ///< Image height
} OBCameraIntrinsic, ob_camera_intrinsic;

/**
 * @brief Structure for accelerometer intrinsic parameters
 */
typedef struct {
    double noiseDensity;          ///< In-run bias instability
    double randomWalk;            ///< random walk
    double referenceTemp;         ///< reference temperature
    double bias[3];               ///< bias for x, y, z axis
    double gravity[3];            ///< gravity direction for x, y, z axis
    double scaleMisalignment[9];  ///< scale factor and three-axis non-orthogonal error
    double tempSlope[9];          ///< linear temperature drift coefficient
} OBAccelIntrinsic, ob_accel_intrinsic;

/**
 * @brief Structure for gyroscope intrinsic parameters
 */
typedef struct {
    double noiseDensity;          ///< In-run bias instability
    double randomWalk;            ///< random walk
    double referenceTemp;         ///< reference temperature
    double bias[3];               ///< bias for x, y, z axis
    double scaleMisalignment[9];  ///< scale factor and three-axis non-orthogonal error
    double tempSlope[9];          ///< linear temperature drift coefficient
} OBGyroIntrinsic, ob_gyro_intrinsic;

/**
 * @brief Structure for distortion parameters
 */
typedef struct {
    float k1;  ///< Radial distortion factor 1
    float k2;  ///< Radial distortion factor 2
    float k3;  ///< Radial distortion factor 3
    float k4;  ///< Radial distortion factor 4
    float k5;  ///< Radial distortion factor 5
    float k6;  ///< Radial distortion factor 6
    float p1;  ///< Tangential distortion factor 1
    float p2;  ///< Tangential distortion factor 2
} OBCameraDistortion, ob_camera_distortion;

/** \brief Distortion model: defines how pixel coordinates should be mapped to sensor coordinates. */
typedef enum {
    OB_DISTORTION_NONE,                   /**< Rectilinear images. No distortion compensation required. */
    OB_DISTORTION_MODIFIED_BROWN_CONRADY, /**< Equivalent to Brown-Conrady distortion, except that tangential distortion is applied to radially distorted points
                                           */
    OB_DISTORTION_INVERSE_BROWN_CONRADY,  /**< Equivalent to Brown-Conrady distortion, except undistorts image instead of distorting it */
    OB_DISTORTION_BROWN_CONRADY,          /**< Unmodified Brown-Conrady distortion model */
} OBCameraDistortionModel,
    ob_camera_distortion_model;

/** \brief Video stream intrinsics. */
typedef struct {
    int                     width;  /**< Width of the image in pixels */
    int                     height; /**< Height of the image in pixels */
    float                   ppx;    /**< Horizontal coordinate of the principal point of the image, as a pixel offset from the left edge */
    float                   ppy;    /**< Vertical coordinate of the principal point of the image, as a pixel offset from the top edge */
    float                   fx;     /**< Focal length of the image plane, as a multiple of pixel width */
    float                   fy;     /**< Focal length of the image plane, as a multiple of pixel height */
    OBCameraDistortionModel model;  /**< Distortion model of the image */
    float coeffs[5]; /**< Distortion coefficients. Order for Brown-Conrady: [k1, k2, p1, p2, k3]. Order for F-Theta Fish-eye: [k1, k2, k3, k4, 0]. Other models
                        are subject to their own interpretations */
} OBCameraAlignIntrinsic, ob_camera_align_intrinsic;

/**
 * @brief Structure for rotation/transformation
 */
typedef struct {
    float rot[9];    ///< Rotation matrix
    float trans[3];  ///< Transformation matrix in millimeters
} OBD2CTransform, ob_d2c_transform, OBTransform, ob_transform, OBExtrinsic, ob_extrinsic;

/**
 * @brief Structure for camera parameters
 */
typedef struct {
    OBCameraIntrinsic  depthIntrinsic;   ///< Depth camera internal parameters
    OBCameraIntrinsic  rgbIntrinsic;     ///< Color camera internal parameters
    OBCameraDistortion depthDistortion;  ///< Depth camera distortion parameters
    OBCameraDistortion rgbDistortion;    ///< Color camera distortion parameters
    OBD2CTransform     transform;        ///< Rotation/transformation matrix
    bool               isMirrored;       ///< Whether the image frame corresponding to this group of parameters is mirrored
} OBCameraParam, ob_camera_param;

/**
 * @brief Camera parameters
 */
typedef struct {
    OBCameraIntrinsic  depthIntrinsic;   ///< Depth camera internal parameters
    OBCameraIntrinsic  rgbIntrinsic;     ///< Color camera internal parameters
    OBCameraDistortion depthDistortion;  ///< Depth camera distortion parameters

    OBCameraDistortion rgbDistortion;  ///< Distortion parameters for color camera
    OBD2CTransform     transform;      ///< Rotation/transformation matrix
} OBCameraParam_V0, ob_camera_param_v0;

/**
 * @brief calibration parameters
 */
typedef struct {
    OBCameraIntrinsic  intrinsics[OB_SENSOR_COUNT];            ///< Sensor internal parameters
    OBCameraDistortion distortion[OB_SENSOR_COUNT];            ///< Sensor distortion
    OBExtrinsic extrinsics[OB_SENSOR_COUNT][OB_SENSOR_COUNT];  ///< The extrinsic parameters allow 3D coordinate conversions between sensor.To transform from a
                                                               ///< source to a target 3D coordinate system,under extrinsics[source][target].
} OBCalibrationParam, ob_calibration_param;

/**
 * @brief Configuration for depth margin filter
 */
typedef struct {
    int      margin_x_th;       ///< Horizontal threshold settings
    int      margin_y_th;       ///< Vertical threshold settings
    int      limit_x_th;        ///< Maximum horizontal threshold
    int      limit_y_th;        ///< Maximum vertical threshold
    uint32_t width;             ///< Image width
    uint32_t height;            ///< Image height
    bool     enable_direction;  ///< Set to true for horizontal and vertical, false for horizontal only
} ob_margin_filter_config, OBMarginFilterConfig;

/**
 * @brief Configuration for mgc filter
 */
typedef struct {
    uint32_t width;
    uint32_t height;
    int      max_width_left;
    int      max_width_right;
    int      max_radius;
    int      margin_x_th;
    int      margin_y_th;
    int      limit_x_th;
    int      limit_y_th;
} OBMGCFilterConfig, ob_mgc_filter_config;

/**
 * @brief Alignment mode
 */
typedef enum {
    ALIGN_DISABLE,     /**< Turn off alignment */
    ALIGN_D2C_HW_MODE, /**< Hardware D2C alignment mode */
    ALIGN_D2C_SW_MODE, /**< Software D2C alignment mode */
} OBAlignMode,
    ob_align_mode;

/**
 * @brief Rectangle
 */
typedef struct {
    uint32_t x;       ///< Origin coordinate x
    uint32_t y;       ///< Origin coordinate y
    uint32_t width;   ///< Rectangle width
    uint32_t height;  ///< Rectangle height
} OBRect, ob_rect;

/**
 * @brief Enumeration of format conversion types
 */
typedef enum {
    FORMAT_YUYV_TO_RGB = 0, /**< YUYV to RGB */
    FORMAT_I420_TO_RGB,     /**< I420 to RGB */
    FORMAT_NV21_TO_RGB,     /**< NV21 to RGB */
    FORMAT_NV12_TO_RGB,     /**< NV12 to RGB */
    FORMAT_MJPG_TO_I420,    /**< MJPG to I420 */
    FORMAT_RGB_TO_BGR,      /**< RGB888 to BGR */
    FORMAT_MJPG_TO_NV21,    /**< MJPG to NV21 */
    FORMAT_MJPG_TO_RGB,     /**< MJPG to RGB */
    FORMAT_MJPG_TO_BGR,     /**< MJPG to BGR */
    FORMAT_MJPG_TO_BGRA,    /**< MJPG to BGRA */
    FORMAT_UYVY_TO_RGB,     /**< UYVY to RGB */
    FORMAT_BGR_TO_RGB,      /**< BGR to RGB */
    FORMAT_MJPG_TO_NV12,    /**< MJPG to NV12 */
    FORMAT_YUYV_TO_BGR,     /**< YUYV to BGR */
    FORMAT_YUYV_TO_RGBA,    /**< YUYV to RGBA */
    FORMAT_YUYV_TO_BGRA,    /**< YUYV to BGRA */
    FORMAT_YUYV_TO_Y16,     /**< YUYV to Y16 */
    FORMAT_YUYV_TO_Y8,      /**< YUYV to Y8 */
} OBConvertFormat,
    ob_convert_format;

// DEPRECATED: Only used for old version program compatibility, will be completely deleted in subsequent iterative versions
#define FORMAT_MJPEG_TO_I420 FORMAT_MJPG_TO_I420
#define FORMAT_MJPEG_TO_NV21 FORMAT_MJPG_TO_NV21
#define FORMAT_MJPEG_TO_BGRA FORMAT_MJPG_TO_BGRA
#define FORMAT_YUYV_TO_RGB888 FORMAT_YUYV_TO_RGB
#define FORMAT_I420_TO_RGB888 FORMAT_I420_TO_RGB
#define FORMAT_NV21_TO_RGB888 FORMAT_NV21_TO_RGB
#define FORMAT_NV12_TO_RGB888 FORMAT_NV12_TO_RGB
#define FORMAT_UYVY_TO_RGB888 FORMAT_UYVY_TO_RGB
#define FORMAT_MJPG_TO_RGB888 FORMAT_MJPG_TO_RGB
#define FORMAT_MJPG_TO_BGR888 FORMAT_MJPG_TO_BGR
#define FORMAT_MJPEG_TO_RGB888 FORMAT_MJPG_TO_RGB
#define FORMAT_MJPEG_TO_BGR888 FORMAT_MJPG_TO_BGR
#define FORMAT_RGB888_TO_BGR FORMAT_RGB_TO_BGR

/**
 * @brief Enumeration of IMU sample rate values (gyroscope or accelerometer)
 */
typedef enum {
    OB_SAMPLE_RATE_1_5625_HZ = 1, /**< 1.5625Hz */
    OB_SAMPLE_RATE_3_125_HZ,      /**< 3.125Hz */
    OB_SAMPLE_RATE_6_25_HZ,       /**< 6.25Hz */
    OB_SAMPLE_RATE_12_5_HZ,       /**< 12.5Hz */
    OB_SAMPLE_RATE_25_HZ,         /**< 25Hz */
    OB_SAMPLE_RATE_50_HZ,         /**< 50Hz */
    OB_SAMPLE_RATE_100_HZ,        /**< 100Hz */
    OB_SAMPLE_RATE_200_HZ,        /**< 200Hz */
    OB_SAMPLE_RATE_500_HZ,        /**< 500Hz */
    OB_SAMPLE_RATE_1_KHZ,         /**< 1KHz */
    OB_SAMPLE_RATE_2_KHZ,         /**< 2KHz */
    OB_SAMPLE_RATE_4_KHZ,         /**< 4KHz */
    OB_SAMPLE_RATE_8_KHZ,         /**< 8KHz */
    OB_SAMPLE_RATE_16_KHZ,        /**< 16KHz */
    OB_SAMPLE_RATE_32_KHZ,        /**< 32Hz */
} OBGyroSampleRate,
    ob_gyro_sample_rate, OBAccelSampleRate, ob_accel_sample_rate, OB_SAMPLE_RATE;

/**
 * @brief Enumeration of gyroscope ranges
 */
typedef enum {
    OB_GYRO_FS_16dps = 1, /**< 16 degrees per second */
    OB_GYRO_FS_31dps,     /**< 31 degrees per second */
    OB_GYRO_FS_62dps,     /**< 62 degrees per second */
    OB_GYRO_FS_125dps,    /**< 125 degrees per second */
    OB_GYRO_FS_250dps,    /**< 250 degrees per second */
    OB_GYRO_FS_500dps,    /**< 500 degrees per second */
    OB_GYRO_FS_1000dps,   /**< 1000 degrees per second */
    OB_GYRO_FS_2000dps,   /**< 2000 degrees per second */
} OBGyroFullScaleRange,
    ob_gyro_full_scale_range, OB_GYRO_FULL_SCALE_RANGE;

/**
 * @brief Enumeration of accelerometer ranges
 */
typedef enum {
    OB_ACCEL_FS_2g = 1, /**< 1x the acceleration of gravity */
    OB_ACCEL_FS_4g,     /**< 4x the acceleration of gravity */
    OB_ACCEL_FS_8g,     /**< 8x the acceleration of gravity */
    OB_ACCEL_FS_16g,    /**< 16x the acceleration of gravity */
} OBAccelFullScaleRange,
    ob_accel_full_scale_range, OB_ACCEL_FULL_SCALE_RANGE;

/**
 * @brief Data structures for accelerometers and gyroscopes
 */
typedef struct {
    float x;  ///< X-direction component
    float y;  ///< Y-direction component
    float z;  ///< Z-direction component
} OBAccelValue, OBGyroValue, ob_accel_value, ob_gyro_value;

/**
 * @brief Device state
 */
typedef uint64_t OBDeviceState, ob_device_state;

/**
 * @brief Temperature parameters of the device (unit: Celsius)
 */
typedef struct {
    float cpuTemp;         ///< CPU temperature
    float irTemp;          ///< IR temperature
    float ldmTemp;         ///< Laser temperature
    float mainBoardTemp;   ///< Motherboard temperature
    float tecTemp;         ///< TEC temperature
    float imuTemp;         ///< IMU temperature
    float rgbTemp;         ///< RGB temperature
    float irLeftTemp;      ///< Left IR temperature
    float irRightTemp;     ///< Right IR temperature
    float chipTopTemp;     ///< MX6600 top temperature
    float chipBottomTemp;  ///< MX6600 bottom temperature
} OBDeviceTemperature, ob_device_temperature, DEVICE_TEMPERATURE;

/**
 * @brief Enumeration for depth crop modes
 */
typedef enum {
    DEPTH_CROPPING_MODE_AUTO  = 0, /**< Automatic mode */
    DEPTH_CROPPING_MODE_CLOSE = 1, /**< Close crop */
    DEPTH_CROPPING_MODE_OPEN  = 2, /**< Open crop */
} OBDepthCroppingMode,
    ob_depth_cropping_mode, OB_DEPTH_CROPPING_MODE;

/**
 * @brief Enumeration for device types
 */
typedef enum {
    OB_DEVICE_TYPE_UNKNOWN               = -1, /**< Unknown device type */
    OB_STRUCTURED_LIGHT_MONOCULAR_CAMERA = 0,  /**< Monocular structured light camera */
    OB_STRUCTURED_LIGHT_BINOCULAR_CAMERA = 1,  /**< Binocular structured light camera */
    OB_TOF_CAMERA                        = 2,  /**< Time-of-flight camera */
} OBDeviceType,
    ob_device_type, OB_DEVICE_TYPE;

/**
 * @brief Enumeration for types of media to record or playback
 */
typedef enum {
    OB_MEDIA_COLOR_STREAM    = 1,   /**< Color stream */
    OB_MEDIA_DEPTH_STREAM    = 2,   /**< Depth stream */
    OB_MEDIA_IR_STREAM       = 4,   /**< Infrared stream */
    OB_MEDIA_GYRO_STREAM     = 8,   /**< Gyroscope stream */
    OB_MEDIA_ACCEL_STREAM    = 16,  /**< Accelerometer stream */
    OB_MEDIA_CAMERA_PARAM    = 32,  /**< Camera parameter */
    OB_MEDIA_DEVICE_INFO     = 64,  /**< Device information */
    OB_MEDIA_STREAM_INFO     = 128, /**< Stream information */
    OB_MEDIA_IR_LEFT_STREAM  = 256, /**< Left infrared stream */
    OB_MEDIA_IR_RIGHT_STREAM = 512, /**< Right infrared stream */

    OB_MEDIA_ALL = OB_MEDIA_COLOR_STREAM | OB_MEDIA_DEPTH_STREAM | OB_MEDIA_IR_STREAM | OB_MEDIA_GYRO_STREAM | OB_MEDIA_ACCEL_STREAM | OB_MEDIA_CAMERA_PARAM
                   | OB_MEDIA_DEVICE_INFO | OB_MEDIA_STREAM_INFO | OB_MEDIA_IR_LEFT_STREAM | OB_MEDIA_IR_RIGHT_STREAM, /**< All media data types */
} OBMediaType,
    ob_media_type, OB_MEDIA_TYPE;

/**
 * @brief Enumeration for record playback status
 */
typedef enum {
    OB_MEDIA_BEGIN = 0, /**< Begin */
    OB_MEDIA_PAUSE,     /**< Pause */
    OB_MEDIA_RESUME,    /**< Resume */
    OB_MEDIA_END,       /**< End */
} OBMediaState,
    ob_media_state, OB_MEDIA_STATE_EM;

/**
 * @brief Enumeration for depth precision levels
 * @attention The depth precision level does not completely determine the depth unit and real precision, and the influence of the data packaging format needs to
 * be considered. The specific unit can be obtained through getValueScale() of DepthFrame
 */
typedef enum {
    OB_PRECISION_1MM,   /**< 1mm */
    OB_PRECISION_0MM8,  /**< 0.8mm */
    OB_PRECISION_0MM4,  /**< 0.4mm */
    OB_PRECISION_0MM1,  /**< 0.1mm */
    OB_PRECISION_0MM2,  /**< 0.2mm */
    OB_PRECISION_0MM5,  /**< 0.5mm */
    OB_PRECISION_0MM05, /**< 0.05mm */
    OB_PRECISION_UNKNOWN,
    OB_PRECISION_COUNT,
} OBDepthPrecisionLevel,
    ob_depth_precision_level, OB_DEPTH_PRECISION_LEVEL;

/**
 * @brief disparity to depth param
 *
 */
typedef struct {
    double  zpd;           // the distance to calib plane
    double  zpps;          // zpps=z0/fx
    float   baseline;      // baseline length, for monocular camera,it means the distance of laser to the center of IR-CMOS
    double  fx;            // focus
    uint8_t bitSize;       // disparity bit size（raw disp bit size，for example: MX6000 is 12, MX6600 is 14）
    float   unit;          // reference units：unit=10 denote 1cm; unit=1 denote 1mm; unit=0.5 denote 0.5mm; and so on
    float   minDisparity;  // dual disparity coefficient
    uint8_t packMode;      // data pack mode
    float   dispOffset;    // disparity offset，actual disp=chip disp + disp_offset
    int32_t invalidDisp;   // invalid disparity，usually is 0，dual IR add a auxiliary value.
    int32_t dispIntPlace;  // disp integer digits，default is 8，Gemini2 XL is 10
    uint8_t isDualCamera;  // 0 monocular camera，1 dual camera

} OBDisparityProcessParam,ob_disparity_process_param;
/**
 * @brief Enumeration for TOF filter scene ranges
 */
typedef enum {
    OB_TOF_FILTER_RANGE_CLOSE  = 0,   /**< Close range */
    OB_TOF_FILTER_RANGE_MIDDLE = 1,   /**< Middle range */
    OB_TOF_FILTER_RANGE_LONG   = 2,   /**< Long range */
    OB_TOF_FILTER_RANGE_DEBUG  = 100, /**< Debug range */
} OBTofFilterRange,
    ob_tof_filter_range, TOF_FILTER_RANGE;
/**
 * @brief 3D point structure in the SDK
 */
typedef struct {
    float x;  ///< X coordinate
    float y;  ///< Y coordinate
    float z;  ///< Z coordinate
} OBPoint, ob_point, OBPoint3f, ob_point3f;

/**
 * @brief 2D point structure in the SDK
 */
typedef struct {
    float x;  ///< X coordinate
    float y;  ///< Y coordinate
} OBPoint2f, ob_point2f;

typedef struct {
    float *xTable;  ///< table used to compute X coordinate
    float *yTable;  ///< table used to compute Y coordinate
    int    width;   ///< width of x and y tables
    int    height;  ///< height of x and y tables
} OBXYTables, ob_xy_tables;

/**
 * @brief 3D point structure with color information
 */
typedef struct {
    float x;  ///< X coordinate
    float y;  ///< Y coordinate
    float z;  ///< Z coordinate
    float r;  ///< Red channel component
    float g;  ///< Green channel component
    float b;  ///< Blue channel component
} OBColorPoint, ob_color_point;

/**
 * @brief Compression mode
 */
typedef enum {
    OB_COMPRESSION_LOSSLESS = 0, /**< Lossless compression mode */
    OB_COMPRESSION_LOSSY    = 1, /**< Lossy compression mode */
} OBCompressionMode,
    ob_compression_mode, OB_COMPRESSION_MODE;

/**
 * Compression Params
 */
typedef struct {
    /**
     * Lossy compression threshold, range [0~255], recommended value is 9, the higher the threshold, the higher the compression ratio.
     */
    int threshold;
} OBCompressionParams, ob_compression_params, OB_COMPRESSION_PARAMS;

/**
 * @brief TOF Exposure Threshold
 */
typedef struct {
    int32_t upper;  ///< Upper threshold, unit: ms
    int32_t lower;  ///< Lower threshold, unit: ms
} OBTofExposureThresholdControl, ob_tof_exposure_threshold_control, TOF_EXPOSURE_THRESHOLD_CONTROL;

/**
 * @brief Sync mode
 * @deprecated This define is deprecated, please use @ref ob_multi_device_sync_mode instead
 */
typedef enum {
    /**
     * @brief Close synchronize mode
     * @brief Single device, neither process input trigger signal nor output trigger signal
     * @brief Each Sensor in a single device automatically triggers
     */
    OB_SYNC_MODE_CLOSE = 0x00,

    /**
     * @brief Standalone synchronize mode
     * @brief Single device, neither process input trigger signal nor output trigger signal
     * @brief Inside single device, RGB as Major sensor: RGB -> IR/Depth/TOF
     */
    OB_SYNC_MODE_STANDALONE = 0x01,

    /**
     * @brief Primary synchronize mode
     * @brief Primary device. Ignore process input trigger signal, only output trigger signal to secondary devices.
     * @brief Inside single device, RGB as Major sensor: RGB -> IR/Depth/TOF
     */
    OB_SYNC_MODE_PRIMARY = 0x02,

    /**
     * @brief Secondary synchronize mode
     * @brief Secondary device. Both process input trigger signal and output trigger signal to other devices.
     * @brief Different sensors in a single devices receive trigger signals respectively：ext trigger -> RGB && ext trigger -> IR/Depth/TOF
     *
     * @attention With the current Gemini 2 device set to this mode, each Sensor receives the first external trigger signal
     *     after the stream is turned on and starts timing self-triggering at the set frame rate until the stream is turned off
     */
    OB_SYNC_MODE_SECONDARY = 0x03,

    /**
     * @brief MCU Primary synchronize mode
     * @brief Primary device. Ignore process input trigger signal, only output trigger signal to secondary devices.
     * @brief Inside device, MCU is the primary signal source:  MCU -> RGB && MCU -> IR/Depth/TOF
     */
    OB_SYNC_MODE_PRIMARY_MCU_TRIGGER = 0x04,

    /**
     * @brief IR Primary synchronize mode
     * @brief Primary device. Ignore process input trigger signal, only output trigger signal to secondary devices.
     * @brief Inside device, IR is the primary signal source: IR/Depth/TOF -> RGB
     */
    OB_SYNC_MODE_PRIMARY_IR_TRIGGER = 0x05,

    /**
     * @brief Software trigger synchronize mode
     * @brief Host, triggered by software control (receive the upper computer command trigger), at the same time to the trunk output trigger signal
     * @brief Different sensors in a single machine receive trigger signals respectively: soft trigger -> RGB && soft trigger -> IR/Depth/TOF
     *
     * @attention Support product: Gemini2
     */
    OB_SYNC_MODE_PRIMARY_SOFT_TRIGGER = 0x06,

    /**
     * @brief Software trigger synchronize mode as secondary device
     * @brief The slave receives the external trigger signal (the external trigger signal comes from the soft trigger host) and outputs the trigger signal to
     * the external relay.
     * @brief Different sensors in a single machine receive trigger signals respectively：ext trigger -> RGB && ext  trigger -> IR/Depth/TOF
     */
    OB_SYNC_MODE_SECONDARY_SOFT_TRIGGER = 0x07,

    /**
     * @brief Unknown type
     */
    OB_SYNC_MODE_UNKNOWN = 0xff,

} OBSyncMode,
    ob_sync_mode, OB_SYNC_MODE;

/**
 * @brief Device synchronization configuration
 * @deprecated This structure is deprecated, please use @ref ob_multi_device_sync_config instead
 */
typedef struct {
    /**
     * @brief Device synchronize mode
     */
    OBSyncMode syncMode;

    /**
     * @brief IR Trigger signal input delay: Used to configure the delay between the IR/Depth/TOF Sensor receiving the trigger signal and starting exposure,
     * Unit: microsecond
     *
     * @attention This parameter is invalid when the synchronization MODE is set to @ref OB_SYNC_MODE_PRIMARY_IR_TRIGGER
     */
    uint16_t irTriggerSignalInDelay;

    /**
     * @brief RGB trigger signal input delay is used to configure the delay from the time when an RGB Sensor receives the trigger signal to the time when the
     * exposure starts. Unit: microsecond
     *
     * @attention This parameter is invalid when the synchronization MODE is set to @ref OB_SYNC_MODE_PRIMARY
     */
    uint16_t rgbTriggerSignalInDelay;

    /**
     * @brief Device trigger signal output delay, used to control the delay configuration of the host device to output trigger signals or the slave device to
     * output trigger signals. Unit: microsecond
     *
     * @attention This parameter is invalid when the synchronization MODE is set to @ref OB_SYNC_MODE_CLOSE or @ref OB_SYNC_MODE_STANDALONE
     */
    uint16_t deviceTriggerSignalOutDelay;

    /**
     * @brief The device trigger signal output polarity is used to control the polarity configuration of the trigger signal output from the host device or the
     * trigger signal output from the slave device
     * @brief 0: forward pulse; 1: negative pulse
     *
     * @attention This parameter is invalid when the synchronization MODE is set to @ref OB_SYNC_MODE_CLOSE or @ref OB_SYNC_MODE_STANDALONE
     */
    uint16_t deviceTriggerSignalOutPolarity;

    /**
     * @brief MCU trigger frequency, used to configure the output frequency of MCU trigger signal in MCU master mode, unit: Hz
     * @brief This configuration will directly affect the image output frame rate of the Sensor. Unit: FPS (frames per second)
     *
     * @attention This parameter is invalid only when the synchronization MODE is set to @ref OB_SYNC_MODE_PRIMARY_MCU_TRIGGER
     */
    uint16_t mcuTriggerFrequency;

    /**
     * @brief Device number. Users can mark the device with this number
     */
    uint16_t deviceId;

} OBDeviceSyncConfig, ob_device_sync_config, OB_DEVICE_SYNC_CONFIG;
/**
 * @brief Depth work mode
 */
typedef struct {
    /**
     * @brief Checksum of work mode
     */
    uint8_t checksum[16];

    /**
     * @brief Name of work mode
     */
    char name[32];
} OBDepthWorkMode, ob_depth_work_mode;

/**
 * @brief SequenceId fliter list item
 */
typedef struct {
    int  sequenceSelectId;
    char name[8];
} OBSequenceIdItem, ob_sequence_id_item;

/**
 * @brief Hole fillig mode
 */
typedef enum {
    OB_HOLE_FILL_TOP     = 0,
    OB_HOLE_FILL_NEAREST = 1,  // "max" means farest for depth, and nearest for disparity; FILL_NEAREST
    OB_HOLE_FILL_FAREST  = 2,  // FILL_FAREST
} OBHoleFillingMode,
    ob_hole_filling_mode;

typedef struct {
    uint8_t  magnitude;  // magnitude
    float    alpha;      // smooth_alpha
    uint16_t disp_diff;  // smooth_delta
    uint16_t radius;     // hole_fill
} OBSpatialAdvancedFilterParams, ob_spatial_advanced_filter_params;

typedef enum OB_EDGE_NOISE_REMOVAL_TYPE {
    OB_MG_FILTER  = 0,
    OB_MGH_FILTER = 1,  // horizontal MG
    OB_MGA_FILTER = 2,  // asym MG
    OB_MGC_FILTER = 3,
} OBEdgeNoiseRemovalType,
    ob_edge_noise_removal_type;

typedef struct {
    OBEdgeNoiseRemovalType type;
    uint16_t               marginLeftTh;
    uint16_t               marginRightTh;
    uint16_t               marginTopTh;
    uint16_t               marginBottomTh;
} OBEdgeNoiseRemovalFilterParams, ob_edge_noise_removal_filter_params;

/**
 * @brief 去噪方式
 */
typedef enum OB_DDO_NOISE_REMOVAL_TYPE {
    OB_NR_LUT     = 0,  // SPLIT
    OB_NR_OVERALL = 1,  // NON_SPLIT
} OBDDONoiseRemovalType,
    ob_ddo_noise_removal_type;

typedef struct {
    uint16_t              max_size;
    uint16_t              disp_diff;
    OBDDONoiseRemovalType type;
} OBNoiseRemovalFilterParams, ob_noise_removal_filter_params;

/**
 * @brief Control command protocol version number
 */
typedef struct {
    /**
     * @brief Major version number
     */
    uint8_t major;

    /**
     * @brief Minor version number
     */
    uint8_t minor;

    /**
     * @brief Patch version number
     */
    uint8_t patch;
} OBProtocolVersion, ob_protocol_version;

/**
 * @brief Command version associated with property id
 */
typedef enum {
    OB_CMD_VERSION_V0 = (uint16_t)0,  ///< Version 1.0
    OB_CMD_VERSION_V1 = (uint16_t)1,  ///< Version 2.0
    OB_CMD_VERSION_V2 = (uint16_t)2,  ///< Version 3.0
    OB_CMD_VERSION_V3 = (uint16_t)3,  ///< Version 4.0

    OB_CMD_VERSION_NOVERSION = (uint16_t)0xfffe,
    OB_CMD_VERSION_INVALID   = (uint16_t)0xffff,  ///< Invalid version
} OB_CMD_VERSION,
    OBCmdVersion, ob_cmd_version;

/**
 * @brief IP address configuration for network devices (IPv4)
 */
typedef struct {
    /**
     * @brief DHCP status
     *
     * @note 0: static IP; 1: DHCP
     */
    uint16_t dhcp;

    /**
     * @brief IP address (IPv4, big endian: 192.168.1.10, address[0] = 192, address[1] = 168, address[2] = 1, address[3] = 10)
     */
    uint8_t address[4];

    /**
     * @brief Subnet mask (big endian)
     */
    uint8_t mask[4];

    /**
     * @brief Gateway (big endian)
     */
    uint8_t gateway[4];
} OBNetIpConfig, ob_net_ip_config, DEVICE_IP_ADDR_CONFIG;

#define OBDeviceIpAddrConfig OBNetIpConfig
#define ob_device_ip_addr_config OBNetIpConfig

/**
 * @brief Device communication mode
 */
typedef enum {
    OB_COMM_USB = 0x00,  ///< USB
    OB_COMM_NET = 0x01,  ///< Ethernet
} OBCommunicationType,
    ob_communication_type, OB_COMMUNICATION_TYPE;

/**
 * @brief USB power status
 */
typedef enum {
    OB_USB_POWER_NO_PLUGIN = 0,  ///< No plugin
    OB_USB_POWER_5V_0A9    = 1,  ///< 5V/0.9A
    OB_USB_POWER_5V_1A5    = 2,  ///< 5V/1.5A
    OB_USB_POWER_5V_3A0    = 3,  ///< 5V/3.0A
} OBUSBPowerState,
    ob_usb_power_state;

/**
 * @brief DC power status
 */
typedef enum {
    OB_DC_POWER_NO_PLUGIN = 0,  ///< No plugin
    OB_DC_POWER_PLUGIN    = 1,  ///< Plugin
} OBDCPowerState,
    ob_dc_power_state;

/**
 * @brief Rotate degree
 */
typedef enum {
    OB_ROTATE_DEGREE_0   = 0,    ///< Rotate 0
    OB_ROTATE_DEGREE_90  = 90,   ///< Rotate 90
    OB_ROTATE_DEGREE_180 = 180,  ///< Rotate 180
    OB_ROTATE_DEGREE_270 = 270,  ///< Rotate 270
} ob_rotate_degree_type,
    OBRotateDegreeType;

/**
 * @brief Power line frequency mode, for color camera anti-flicker configuration
 */
typedef enum {
    OB_POWER_LINE_FREQ_MODE_CLOSE = 0,  ///< Close
    OB_POWER_LINE_FREQ_MODE_50HZ  = 1,  ///< 50Hz
    OB_POWER_LINE_FREQ_MODE_60HZ  = 2,  ///< 60Hz
} ob_power_line_freq_mode,
    OBPowerLineFreqMode;

/**
 * @brief Frame aggregate output mode
 */
typedef enum {
    /**
     * @brief Only FrameSet that contains all types of data frames will be output
     */
    OB_FRAME_AGGREGATE_OUTPUT_FULL_FRAME_REQUIRE = 0,

    /**
     * @brief Color Frame Require output mode
     * @brief Suitable for Color using H264, H265 and other inter-frame encoding format open stream
     *
     * @attention In this mode, the user may return null when getting a non-Color type data frame from the acquired FrameSet
     */
    OB_FRAME_AGGREGATE_OUTPUT_COLOR_FRAME_REQUIRE,

    /**
     * @brief FrameSet for any case will be output
     *
     * @attention In this mode, the user may return null when getting the specified type of data frame from the acquired FrameSet
     */
    OB_FRAME_AGGREGATE_OUTPUT_ANY_SITUATION,
} OB_FRAME_AGGREGATE_OUTPUT_MODE,
    OBFrameAggregateOutputMode, ob_frame_aggregate_output_mode;

/**
 * @brief Enumeration of point cloud coordinate system types
 */
typedef enum {
    OB_LEFT_HAND_COORDINATE_SYSTEM  = 0,
    OB_RIGHT_HAND_COORDINATE_SYSTEM = 1,
} OB_COORDINATE_SYSTEM_TYPE,
    OBCoordinateSystemType, ob_coordinate_system_type;

/**
 * @brief Enumeration of device development modes
 */
typedef enum {
    /**
     * @brief User mode (default mode), which provides full camera device functionality
     */
    OB_USER_MODE = 0,

    /**
     * @brief Developer mode, which allows developers to access the operating system and software/hardware resources on the device directly
     */
    OB_DEVELOPER_MODE = 1,
} OB_DEVICE_DEVELOPMENT_MODE,
    OBDeviceDevelopmentMode, ob_device_development_mode;

/**
 * @brief The synchronization mode of the device.
 */
typedef enum {

    /**
     * @brief free run mode
     * @brief The device does not synchronize with other devices,
     * @brief The Color and Depth can be set to different frame rates.
     */
    OB_MULTI_DEVICE_SYNC_MODE_FREE_RUN = 1 << 0,

    /**
     * @brief standalone mode
     * @brief The device does not synchronize with other devices.
     * @brief The Color and Depth should be set to same frame rates, the Color and Depth will be synchronized.
     */
    OB_MULTI_DEVICE_SYNC_MODE_STANDALONE = 1 << 1,

    /**
     * @brief primary mode
     * @brief The device is the primary device in the multi-device system, it will output the trigger signal via VSYNC_OUT pin on synchronization port by
     * default.
     * @brief The Color and Depth should be set to same frame rates, the Color and Depth will be synchronized and can be adjusted by @ref colorDelayUs, @ref
     * depthDelayUs or @ref trigger2ImageDelayUs.
     */
    OB_MULTI_DEVICE_SYNC_MODE_PRIMARY = 1 << 2,

    /**
     * @brief secondary mode
     * @brief The device is the secondary device in the multi-device system, it will receive the trigger signal via VSYNC_IN pin on synchronization port. It
     * will out the trigger signal via VSYNC_OUT pin on synchronization port by default.
     * @brief The Color and Depth should be set to same frame rates, the Color and Depth will be synchronized and can be adjusted by @ref colorDelayUs, @ref
     * depthDelayUs or @ref trigger2ImageDelayUs.
     * @brief After starting the stream, the device will wait for the trigger signal to start capturing images, and will stop capturing images when the trigger
     * signal is stopped.
     *
     * @attention The frequency of the trigger signal should be same as the frame rate of the stream profile which is set when starting the stream.
     */
    OB_MULTI_DEVICE_SYNC_MODE_SECONDARY = 1 << 3,

    /**
     * @brief secondary synced mode
     * @brief The device is the secondary device in the multi-device system, it will receive the trigger signal via VSYNC_IN pin on synchronization port. It
     * will out the trigger signal via VSYNC_OUT pin on synchronization port by default.
     * @brief The Color and Depth should be set to same frame rates, the Color and Depth will be synchronized and can be adjusted by @ref colorDelayUs, @ref
     * depthDelayUs or @ref trigger2ImageDelayUs.
     * @brief After starting the stream, the device will be immediately start capturing images, and will adjust the capture time when the trigger signal is
     * received to synchronize with the primary device. If the trigger signal is stopped, the device will still capture images.
     *
     * @attention The frequency of the trigger signal should be same as the frame rate of the stream profile which is set when starting the stream.
     */
    OB_MULTI_DEVICE_SYNC_MODE_SECONDARY_SYNCED = 1 << 4,

    /**
     * @brief software triggering mode
     * @brief The device will start one time image capture after receiving the capture command and will output the trigger signal via VSYNC_OUT pin by default.
     * The capture command can be sent form host by call @ref ob_device_trigger_capture. The number of images captured each time can be set by @ref
     * framesPerTrigger.
     * @brief The Color and Depth should be set to same frame rates, the Color and Depth will be synchronized and can be adjusted by @ref colorDelayUs, @ref
     * depthDelayUs or @ref trigger2ImageDelayUs.
     *
     * @brief The frequency of the user call @ref ob_device_trigger_capture to send the capture command multiplied by the number of frames per trigger should be
     * less than the frame rate of the stream profile which is set when starting the stream.
     */
    OB_MULTI_DEVICE_SYNC_MODE_SOFTWARE_TRIGGERING = 1 << 5,

    /**
     * @brief hardware triggering mode
     * @brief The device will start one time image capture after receiving the trigger signal via VSYNC_IN pin on synchronization port and will output the
     * trigger signal via VSYNC_OUT pin by default. The number of images captured each time can be set by @ref framesPerTrigger.
     * @brief The Color and Depth should be set to same frame rates, the Color and Depth will be synchronized and can be adjusted by @ref colorDelayUs, @ref
     * depthDelayUs or @ref trigger2ImageDelayUs.
     *
     * @attention The frequency of the trigger signal multiplied by the number of frames per trigger should be less than the frame rate of the stream profile
     * which is set when starting the stream.
     * @attention The trigger signal input via VSYNC_IN pin on synchronization port should be ouput by other device via VSYNC_OUT pin in hardware triggering
     * mode or software triggering mode.
     * @attention Due to different models may have different signal input requirements, please do not use different models to output trigger
     * signal as input-trigger signal.
     */
    OB_MULTI_DEVICE_SYNC_MODE_HARDWARE_TRIGGERING = 1 << 6,

} ob_multi_device_sync_mode,
    OBMultiDeviceSyncMode;

/**
 * @brief The synchronization configuration of the device.
 */
typedef struct {
    /**
     * @brief The sync mode of the device.
     */
    ob_multi_device_sync_mode syncMode;

    /**
     * @brief The delay time of the depth image capture after receiving the capture command or trigger signal in microseconds.
     *
     * @attention This parameter is only valid for some models， please refer to the product manual for details.
     */
    int depthDelayUs;

    /**
     * @brief The delay time of the color image capture after receiving the capture command or trigger signal in microseconds.
     *
     * @attention This parameter is only valid for some models， please refer to the product manual for details.
     */
    int colorDelayUs;

    /**
     * @brief The delay time of the image capture after receiving the capture command or trigger signal in microseconds.
     * @brief The depth and color images are captured synchronously as the product design and can not change the delay between the depth and color images.
     *
     * @attention For Orbbec Astra 2 device, this parameter is valid only when the @ref triggerOutDelayUs is set to 0.
     * @attention This parameter is only valid for some models to replace @ref depthDelayUs and @ref colorDelayUs, please refer to the product manual for
     * details.
     */
    int trigger2ImageDelayUs;

    /**
     * @brief Trigger signal output enable flag.
     * @brief After the trigger signal output is enabled, the trigger signal will be output when the capture command or trigger signal is received. User can
     * adjust the delay time of the trigger signal output by @ref triggerOutDelayUs.
     *
     * @attention For some models, the trigger signal output is always enabled and cannot be disabled.
     * @attention If device is in the @ref OB_MULTI_DEVICE_SYNC_MODE_FREE_RUN or @ref OB_MULTI_DEVICE_SYNC_MODE_STANDALONE mode, the trigger signal output is
     * always disabled. Set this parameter to true will not take effect.
     */
    bool triggerOutEnable;

    /**
     * @brief The delay time of the trigger signal output after receiving the capture command or trigger signal in microseconds.
     *
     * @attention For Orbbec Astra 2 device, only supported -1 and 0. -1 means the trigger signal output delay is automatically adjusted by the device, 0 means
     * the trigger signal output is disabled.
     */
    int triggerOutDelayUs;

    /**
     * @brief The frame number of each stream after each trigger in triggering mode.
     *
     * @attention This parameter is only valid when the triggering mode is set to @ref OB_MULTI_DEVICE_SYNC_MODE_HARDWARE_TRIGGERING or @ref
     * OB_MULTI_DEVICE_SYNC_MODE_SOFTWARE_TRIGGERING.
     * @attention The trigger frequency multiplied by the number of frames per trigger cannot exceed the maximum frame rate of the stream profile which is set
     * when starting the stream.
     */
    int framesPerTrigger;
} ob_multi_device_sync_config, OBMultiDeviceSyncConfig;

/**
 * @brief The timestamp reset configuration of the device.
 *
 */
typedef struct {
    /**
     * @brief Whether to enable the timestamp reset function.
     * @brief If the timestamp reset function is enabled, the timer for calculating the timestamp for output frames will be reset to 0 when the timestamp reset
     * command or timestamp reset signal is received, and one timestamp reset signal will be output via TIMER_SYNC_OUT pin on synchronization port by default.
     * The timestamp reset signal is input via TIMER_SYNC_IN pin on the synchronization port.
     *
     * @attention For some models, the timestamp reset function is always enabled and cannot be disabled.
     */
    bool enable;

    /**
     * @brief The delay time of executing the timestamp reset function after receiving the command or signal in microseconds.
     */
    int timestamp_reset_delay_us;

    /**
     * @brief the timestamp reset signal output enable flag.
     *
     * @attention For some models, the timestamp reset signal output is always enabled and cannot be disabled.
     */
    bool timestamp_reset_signal_output_enable;
} ob_device_timestamp_reset_config, OBDeviceTimestampResetConfig;

/**
 * @brief Baseline calibration parameters
 */
typedef struct {
    /**
     * @brief Baseline length
     */
    float baseline;
    /**
     * @brief Calibration distance
     */
    float zpd;
} BASELINE_CALIBRATION_PARAM, ob_baseline_calibration_param, OBBaselineCalibrationParam;

/**
 * @brief HDR Configuration
 */
typedef struct {

    /**
     * @brief Enable/disable HDR, after enabling HDR, the exposure_1 and gain_1 will be used as the first exposure and gain, and the exposure_2 and gain_2 will
     * be used as the second exposure and gain. The output image will be alternately exposed and gain between the first and second
     * exposure and gain.
     *
     * @attention After enabling HDR, the auto exposure will be disabled.
     */
    uint8_t  enable;
    uint8_t  sequence_name;  ///< Sequence name
    uint32_t exposure_1;     ///< Exposure time 1
    uint32_t gain_1;         ///< Gain 1
    uint32_t exposure_2;     ///< Exposure time 2
    uint32_t gain_2;         ///< Gain 2
} HDR_CONFIG, ob_hdr_config, OBHdrConfig;

/**
 * @brief The rect of the region of interest
 */
typedef struct {
    int16_t x0_left;
    int16_t y0_top;
    int16_t x1_right;
    int16_t y1_bottom;
} AE_ROI, ob_region_of_interest, OBRegionOfInterest;

/**
 * @brief Frame metadata types
 * @brief The frame metadata is a set of meta info generated by the device for current individual frame.
 */
typedef enum {
    /**
     * @brief Timestamp when the frame is captured.
     * @attention Different device models may have different units. It is recommended to use the timestamp related functions to get the timestamp in the
     * correct units.
     */
    OB_FRAME_METADATA_TYPE_TIMESTAMP = 0,

    /**
     * @brief Timestamp in the middle of the capture.
     * @brief Usually is the middle of the exposure time.
     *
     * @attention Different device models may have different units.
     */
    OB_FRAME_METADATA_TYPE_SENSOR_TIMESTAMP = 1,

    /**
     * @brief The number of current frame.
     */
    OB_FRAME_METADATA_TYPE_FRAME_NUMBER = 2,

    /**
     * @brief Auto exposure status
     * @brief If the value is 0, it means the auto exposure is disabled. Otherwise, it means the auto exposure is enabled.
     */
    OB_FRAME_METADATA_TYPE_AUTO_EXPOSURE = 3,

    /**
     * @brief Exposure time
     *
     * @attention Different sensor may have different units. Usually, it is 100us for color sensor and 1us for depth/infrared sensor.
     */
    OB_FRAME_METADATA_TYPE_EXPOSURE = 4,

    /**
     * @brief Gain
     *
     * @attention For some device models, the gain value represents the gain level, not the multiplier.
     */
    OB_FRAME_METADATA_TYPE_GAIN = 5,

    /**
     * @brief Auto white balance status
     * @brief If the value is 0, it means the auto white balance is disabled. Otherwise, it means the auto white balance is enabled.
     */
    OB_FRAME_METADATA_TYPE_AUTO_WHITE_BALANCE = 6,

    /**
     * @brief White balance
     */
    OB_FRAME_METADATA_TYPE_WHITE_BALANCE = 7,

    /**
     * @brief Brightness
     */
    OB_FRAME_METADATA_TYPE_BRIGHTNESS = 8,

    /**
     * @brief Contrast
     */
    OB_FRAME_METADATA_TYPE_CONTRAST = 9,

    /**
     * @brief Saturation
     */
    OB_FRAME_METADATA_TYPE_SATURATION = 10,

    /**
     * @brief Sharpness
     */
    OB_FRAME_METADATA_TYPE_SHARPNESS = 11,

    /**
     * @brief Backlight compensation
     */
    OB_FRAME_METADATA_TYPE_BACKLIGHT_COMPENSATION = 12,

    /**
     * @brief Hue
     */
    OB_FRAME_METADATA_TYPE_HUE = 13,

    /**
     * @brief Gamma
     */
    OB_FRAME_METADATA_TYPE_GAMMA = 14,

    /**
     * @brief Power line frequency
     * @brief For anti-flickering， 0：Close， 1： 50Hz， 2： 60Hz， 3： Auto
     */
    OB_FRAME_METADATA_TYPE_POWER_LINE_FREQUENCY = 15,

    /**
     * @brief Low light compensation
     *
     * @attention The low light compensation is a feature inside the device，and can not manually control it.
     */
    OB_FRAME_METADATA_TYPE_LOW_LIGHT_COMPENSATION = 16,

    /**
     * @brief Manual white balance setting
     */
    OB_FRAME_METADATA_TYPE_MANUAL_WHITE_BALANCE = 17,

    /**
     * @brief Actual frame rate
     * @brief The actual frame rate will be calculated according to the exposure time and other parameters.
     */
    OB_FRAME_METADATA_TYPE_ACTUAL_FRAME_RATE = 18,

    /**
     * @brief Frame rate
     */
    OB_FRAME_METADATA_TYPE_FRAME_RATE = 19,

    /**
     * @brief Left region of interest for the auto exposure Algorithm.
     */
    OB_FRAME_METADATA_TYPE_AE_ROI_LEFT = 20,

    /**
     * @brief Top region of interest for the auto exposure Algorithm.
     */
    OB_FRAME_METADATA_TYPE_AE_ROI_TOP = 21,

    /**
     * @brief Right region of interest for the auto exposure Algorithm.
     */
    OB_FRAME_METADATA_TYPE_AE_ROI_RIGHT = 22,

    /**
     * @brief Bottom region of interest for the auto exposure Algorithm.
     */
    OB_FRAME_METADATA_TYPE_AE_ROI_BOTTOM = 23,

    /**
     * @brief Exposure priority
     */
    OB_FRAME_METADATA_TYPE_EXPOSURE_PRIORITY = 24,

    /**
     * @brief HDR sequence name
     */
    OB_FRAME_METADATA_TYPE_HDR_SEQUENCE_NAME = 25,

    /**
     * @brief HDR sequence size
     */
    OB_FRAME_METADATA_TYPE_HDR_SEQUENCE_SIZE = 26,

    /**
     * @brief HDR sequence index
     */
    OB_FRAME_METADATA_TYPE_HDR_SEQUENCE_INDEX = 27,

    /**
     * @brief Laser power value in mW
     *
     * @attention The laser power value is an approximate estimation.
     */
    OB_FRAME_METADATA_TYPE_LASER_POWER = 28,

    /**
     * @brief Laser power level
     */
    OB_FRAME_METADATA_TYPE_LASER_POWER_LEVEL = 29,

    /**
     * @brief Laser status
     * @brief 0: Laser off, 1: Laser on
     */
    OB_FRAME_METADATA_TYPE_LASER_STATUS = 30,

    /**
     * @brief GPIO input data
     */
    OB_FRAME_METADATA_TYPE_GPIO_INPUT_DATA = 31,

    /**
     * @brief The number of frame metadata types, using for types iterating
     * @attention It is not a valid frame metadata type
     */
    OB_FRAME_METADATA_TYPE_COUNT,
} ob_frame_metadata_type,
    OBFrameMetadataType;

// For compatibility
#define OB_FRAME_METADATA_TYPE_LASER_POWER_MODE OB_FRAME_METADATA_TYPE_LASER_POWER_LEVEL
#define OB_FRAME_METADATA_TYPE_EMITTER_MODE OB_FRAME_METADATA_TYPE_LASER_STATUS

/**
 * @brief Callback for file transfer
 *
 * @param state Transmission status
 * @param message Transfer status information
 * @param percent Transfer progress percentage
 * @param user_data User-defined data
 */
typedef void (*ob_file_send_callback)(ob_file_tran_state state, const char *message, uint8_t percent, void *user_data);

/**
 * @brief Callback for firmware upgrade
 *
 * @param state Upgrade status
 * @param message Upgrade status information
 * @param percent Upgrade progress percentage
 * @param user_data User-defined data
 */
typedef void (*ob_device_fw_update_callback)(ob_fw_update_state state, const char *message, uint8_t percent, void *user_data);

/**
 * @brief Callback for device status
 *
 * @param state Device status
 * @param message Device status information
 * @param user_data User-defined data
 */
typedef void (*ob_device_state_callback)(ob_device_state state, const char *message, void *user_data);

/**
 * @brief Callback for writing data
 *
 * @param state Write data status
 * @param percent Write data percentage
 * @param user_data User-defined data
 */
typedef void (*ob_set_data_callback)(ob_data_tran_state state, uint8_t percent, void *user_data);

/**
 * @brief Callback for reading data
 *
 * @param state Read data status
 * @param dataChunk Read the returned data block
 * @param user_data User-defined data
 */
typedef void (*ob_get_data_callback)(ob_data_tran_state state, ob_data_chunk *dataChunk, void *user_data);

/**
 * @brief Callback for media status (recording and playback)
 *
 * @param state Condition
 * @param user_data User-defined data
 */
typedef void (*ob_media_state_callback)(ob_media_state state, void *user_data);

/**
 * @brief Callback for device change
 *
 * @param removed List of deleted (dropped) devices
 * @param added List of added (online) devices
 * @param user_data User-defined data
 */
typedef void (*ob_device_changed_callback)(ob_device_list *removed, ob_device_list *added, void *user_data);

// typedef void (*ob_net_device_added_callback)(const char *added, void *user_data);
// typedef void (*ob_net_device_removed_callback)(const char *removed, void *user_data);

/**
 * @brief Callback for frame
 *
 * @param frame Frame object
 * @param user_data User-defined data
 */
typedef void (*ob_frame_callback)(const ob_frame *frame, void *user_data);
#define ob_filter_callback ob_frame_callback
#define ob_playback_callback ob_frame_callback

/**
 * @brief Callback for frameset
 *
 * @param frameset Frameset object
 * @param user_data User-defined data
 */
typedef void (*ob_frameset_callback)(const ob_frame *frameset, void *user_data);

/**
 * @brief Customize the delete callback
 *
 * @param buffer Data that needs to be deleted
 * @param user_data User-defined data
 */
typedef void(ob_frame_destroy_callback)(uint8_t *buffer, void *user_data);

/**
 * @brief Callback for receiving log
 *
 * @param severity Current log level
 * @param message Log message
 * @param user_data User-defined data
 */
typedef void(ob_log_callback)(ob_log_severity severity, const char *message, void *user_data);

/**
 * @brief Check if sensor_type is an IR sensor
 *
 * @param sensor_type Sensor type to check
 * @return True if sensor_type is an IR sensor, false otherwise
 */
#define is_ir_sensor(sensor_type) (sensor_type == OB_SENSOR_IR || sensor_type == OB_SENSOR_IR_LEFT || sensor_type == OB_SENSOR_IR_RIGHT)
#define isIRSensor is_ir_sensor

/**
 * @brief Check if stream_type is an IR stream
 *
 * @param stream_type Stream type to check
 * @return True if stream_type is an IR stream, false otherwise
 */
#define is_ir_stream(stream_type) (stream_type == OB_STREAM_IR || stream_type == OB_STREAM_IR_LEFT || stream_type == OB_STREAM_IR_RIGHT)
#define isIRStream is_ir_stream

/**
 * @brief Check if frame_type is an IR frame
 *
 * @param frame_type Frame type to check
 * @return True if frame_type is an IR frame, false otherwise
 */
#define is_ir_frame(frame_type) (frame_type == OB_FRAME_IR || frame_type == OB_FRAME_IR_LEFT || frame_type == OB_FRAME_IR_RIGHT)
#define isIRFrame is_ir_frame

/**
 * @brief The default Decrypt Key
 */
#define OB_DEFAULT_DECRYPT_KEY (nullptr)

#ifdef __cplusplus
}
#endif

#pragma pack(pop)<|MERGE_RESOLUTION|>--- conflicted
+++ resolved
@@ -135,16 +135,10 @@
     OB_SENSOR_IR_LEFT   = 6, /**< left IR for stereo camera*/
     OB_SENSOR_IR_RIGHT  = 7, /**< Right IR for stereo camera*/
     OB_SENSOR_RAW_PHASE = 8, /**< Raw Phase */
-<<<<<<< HEAD
     OB_SENSOR_DISPARITY = 9, /**< Disparity */
     OB_SENSOR_COUNT,      /**The total number of sensor types, is not a valid sensor type */
     OB_SENSOR_SYNTHETIC,     /**< Synthetic sensor, used inside the SDK to handle multi sensor streams on one class/object, not a valid sensor type for external use */
 
-=======
-    OB_SENSOR_COUNT,         /**The total number of sensor types, is not a valid sensor type */
-    OB_SENSOR_SYNTHETIC, /**< Synthetic sensor, used inside the SDK to handle multi sensor streams on one class/object, not a valid sensor type for external use
-                          */
->>>>>>> 87b60793
 } OBSensorType,
     ob_sensor_type;
 
