--- conflicted
+++ resolved
@@ -403,15 +403,6 @@
     double tempSlope[9];          ///< linear temperature drift coefficient
 } OBGyroIntrinsic, ob_gyro_intrinsic;
 
-/** \brief Distortion model: defines how pixel coordinates should be mapped to sensor coordinates. */
-typedef enum {
-    OB_DISTORTION_NONE,                   /**< Rectilinear images. No distortion compensation required. */
-    OB_DISTORTION_MODIFIED_BROWN_CONRADY, /**< Equivalent to Brown-Conrady distortion, except that tangential distortion is applied to radially distorted points
-                                           */
-    OB_DISTORTION_INVERSE_BROWN_CONRADY,  /**< Equivalent to Brown-Conrady distortion, except undistorts image instead of distorting it */
-    OB_DISTORTION_BROWN_CONRADY,          /**< Unmodified Brown-Conrady distortion model */
-} OBCameraDistortionModel, ob_camera_distortion_model;
-
 /**
  * @brief Structure for distortion parameters
  */
@@ -424,28 +415,9 @@
     float k6;  ///< Radial distortion factor 6
     float p1;  ///< Tangential distortion factor 1
     float p2;  ///< Tangential distortion factor 2
-<<<<<<< HEAD
-    ob_camera_distortion_model distoMode;
-} OBCameraDistortion, ob_camera_distortion;
-
-/** \brief Video stream intrinsics. */
-typedef struct {
-    int                     width;  /**< Width of the image in pixels */
-    int                     height; /**< Height of the image in pixels */
-    float                   ppx;    /**< Horizontal coordinate of the principal point of the image, as a pixel offset from the left edge */
-    float                   ppy;    /**< Vertical coordinate of the principal point of the image, as a pixel offset from the top edge */
-    float                   fx;     /**< Focal length of the image plane, as a multiple of pixel width */
-    float                   fy;     /**< Focal length of the image plane, as a multiple of pixel height */
-    OBCameraDistortionModel model;  /**< Distortion model of the image */
-    float coeffs[5]; /**< Distortion coefficients. Order for Brown-Conrady: [k1, k2, p1, p2, k3]. Order for F-Theta Fish-eye: [k1, k2, k3, k4, 0]. Other models
-                        are subject to their own interpretations */
-} OBCameraAlignIntrinsic, ob_camera_align_intrinsic;
-
-=======
     OBCameraDistortionModel model;
 } OBCameraDistortion, ob_camera_distortion;
 
->>>>>>> c63106fd
 /**
  * @brief Structure for rotation/transformation
  */
