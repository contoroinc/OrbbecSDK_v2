--- conflicted
+++ resolved
@@ -1,17 +1,5 @@
 #include <stdio.h>
 #include <stdlib.h>
-<<<<<<< HEAD
-#include <openobsdk/ObSensor.h>
-
-#include "utils.hpp"
-
-float color_count = 0;
-float depth_count = 0;
-
-uint64_t color_timestamp_last = 0;
-uint64_t depth_timestamp_last = 0;
-
-=======
 #include <libobsensor/ObSensor.h>
 
 #include "utils.hpp"
@@ -22,7 +10,6 @@
 uint64_t color_timestamp_last = 0;
 uint64_t depth_timestamp_last = 0;
 
->>>>>>> 1ed0a65a
 uint64_t color_timestamp_current = 0;
 uint64_t depth_timestamp_current = 0;
 
@@ -53,10 +40,7 @@
             // Get color frame from frameset.
             const ob_frame *color_frame = ob_frameset_get_frame(frameset, OB_FRAME_COLOR, &error);
             CHECK_OB_ERROR_EXIT(&error);
-<<<<<<< HEAD
-=======
 
->>>>>>> 1ed0a65a
             // Get depth frame from frameset.
             const ob_frame *depth_frame = ob_frameset_get_frame(frameset, OB_FRAME_DEPTH, &error);
             CHECK_OB_ERROR_EXIT(&error);
@@ -66,17 +50,10 @@
                 // Get timestamp from color frame.
                 color_timestamp_current = get_current_timestamp_ms();
                 uint64_t duration       = color_timestamp_current - color_timestamp_last;
-<<<<<<< HEAD
-                if(duration > 3000) {  // 3 seconds
-                    if(color_timestamp_last != 0) { //filter first print
-                        uint64_t color_frame_index = ob_frame_get_index(color_frame, &error);
-                        float    color_frame_rate  = color_count / (duration / 1000.0);
-=======
                 if(duration > 3000) {                // 3 seconds
                     if(color_timestamp_last != 0) {  // filter first print
                         uint64_t color_frame_index = ob_frame_get_index(color_frame, &error);
                         float    color_frame_rate  = (float)color_count / duration * 1000.0f;
->>>>>>> 1ed0a65a
                         // Print index and rate of color frame.
                         printf("color frame index: %lld, rate: %.2f\n", color_frame_index, color_frame_rate);
                         color_count = 0;
@@ -93,15 +70,9 @@
                 depth_timestamp_current = get_current_timestamp_ms();
                 uint64_t duration       = depth_timestamp_current - depth_timestamp_last;
                 if(duration > 3000) {  // 3 seconds
-<<<<<<< HEAD
-                    if(color_timestamp_last != 0) {
-                        uint64_t depth_frame_index = ob_frame_get_index(depth_frame, &error);
-                        float    depth_frame_rate  = depth_count / (duration / 1000.0);
-=======
                     if(depth_timestamp_last != 0) {
                         uint64_t depth_frame_index = ob_frame_get_index(depth_frame, &error);
                         float    depth_frame_rate  = (float)depth_count / duration * 1000.0f;
->>>>>>> 1ed0a65a
                         // Print index and rate of depth frame.
                         printf("depth frame index: %lld, rate: %.2f\n", depth_frame_index, depth_frame_rate);
                         depth_count = 0;
